--- conflicted
+++ resolved
@@ -46,6 +46,7 @@
 import com.hazelcast.spi.MembershipAwareService;
 import com.hazelcast.spi.MembershipServiceEvent;
 import com.hazelcast.spi.NodeEngine;
+import com.hazelcast.spi.Operation;
 import com.hazelcast.spi.OperationService;
 import com.hazelcast.spi.PostJoinAwareService;
 import com.hazelcast.spi.ProxyService;
@@ -58,7 +59,10 @@
 import java.util.Collection;
 import java.util.HashSet;
 import java.util.Iterator;
+import java.util.Map;
 import java.util.Properties;
+import java.util.concurrent.ConcurrentHashMap;
+import java.util.concurrent.ConcurrentMap;
 import java.util.concurrent.Executor;
 import java.util.concurrent.RejectedExecutionException;
 import java.util.concurrent.TimeUnit;
@@ -66,49 +70,29 @@
 
 import static com.hazelcast.spi.impl.ResponseHandlerFactory.createEmptyResponseHandler;
 
-<<<<<<< HEAD
-public class ClientEngineImpl
-        implements ClientEngine, CoreService, ManagedService, MembershipAwareService,
-        EventPublishingService<ClientEndpoint, ClientListener>, PostJoinAwareService {
-=======
 /**
  * Class that requests, listeners from client handled in node side.
  */
-public class ClientEngineImpl implements ClientEngine, CoreService,
+public class ClientEngineImpl implements ClientEngine, CoreService, PostJoinAwareService,
         ManagedService, MembershipAwareService, EventPublishingService<ClientEndpoint, ClientListener> {
->>>>>>> c09f5721
 
     /**
      * Service Name of clientEngine to be used in requests
      */
     public static final String SERVICE_NAME = "hz:core:clientEngine";
-<<<<<<< HEAD
-    public static final int DESTROY_ENDPOINT_DELAY_MS = 1111;
-    public static final int ENDPOINT_REMOVE_DELAY = 10;
-    public static final int THREADS_PER_CORE = 10;
-    public static final int RIDICULOUS_THREADS_PER_CORE = 100000;
-
-    static final Data NULL = new Data();
-=======
-    private static final int DESTROY_ENDPOINT_DELAY_MS = 1111;
     private static final int ENDPOINT_REMOVE_DELAY_MS = 10;
     private static final int THREADS_PER_CORE = 10;
     private static final int EXECUTOR_QUEUE_CAPACITY_PER_CORE = 100000;
->>>>>>> c09f5721
 
     private final Node node;
     private final NodeEngineImpl nodeEngine;
     private final Executor executor;
     private final SerializationService serializationService;
-<<<<<<< HEAD
-    private final ConcurrentMap<Connection, ClientEndpoint> endpoints =
-            new ConcurrentHashMap<Connection, ClientEndpoint>();
+
     // client uuid -> member uuid
     private final ConcurrentMap<String, String> ownershipMappings = new ConcurrentHashMap<String, String>();
-=======
     private final ClientEndpointManager endpointManager;
 
->>>>>>> c09f5721
     private final ILogger logger;
     private final ConnectionListener connectionListener = new ConnectionListenerImpl();
 
@@ -116,7 +100,7 @@
         this.node = node;
         this.serializationService = node.getSerializationService();
         this.nodeEngine = node.nodeEngine;
-        this.endpointManager = new ClientEndpointManager(this);
+        this.endpointManager = new ClientEndpointManager(this, nodeEngine);
         int coreSize = Runtime.getRuntime().availableProcessors();
         this.executor = nodeEngine.getExecutionService().register(ExecutionService.CLIENT_EXECUTOR,
                 coreSize * THREADS_PER_CORE, coreSize * EXECUTOR_QUEUE_CAPACITY_PER_CORE,
@@ -203,63 +187,6 @@
     public ClientEndpointManager getEndpointManager() {
         return endpointManager;
     }
-
-<<<<<<< HEAD
-    ClientEndpoint createEndpoint(Connection conn) {
-        if (!conn.live()) {
-            logger.severe("Can't create and endpoint for a dead connection");
-            return null;
-        }
-
-        String clientUuid = UuidUtil.createClientUuid(conn.getEndPoint());
-        ClientEndpoint endpoint = new ClientEndpoint(ClientEngineImpl.this, conn, clientUuid);
-        if (endpoints.putIfAbsent(conn, endpoint) != null) {
-            logger.severe("An endpoint already exists for connection:" + conn);
-        }
-        return endpoint;
-    }
-
-    void removeEndpoint(ClientEndpoint endpoint) {
-        removeEndpoint(endpoint, false);
-    }
-
-    void removeEndpoint(ClientEndpoint endpoint, boolean destroyImmediately) {
-        logger.info("Destroying " + endpoint);
-        endpoints.remove(endpoint.getConnection());
-        try {
-            endpoint.destroy();
-        } catch (LoginException e) {
-            logger.warning(e);
-        }
-
-        final Connection connection = endpoint.getConnection();
-        if (destroyImmediately) {
-=======
-    void destroyEndpoint(ClientEndpoint endpoint, boolean closeImmediately) {
-        if (endpoint != null) {
-            logger.info("Destroying " + endpoint);
->>>>>>> c09f5721
-            try {
-                connection.close();
-            } catch (Throwable e) {
-                logger.warning("While closing client connection: " + connection, e);
-            }
-        } else {
-            nodeEngine.getExecutionService().schedule(new Runnable() {
-                public void run() {
-                    if (connection.live()) {
-                        try {
-                            connection.close();
-                        } catch (Throwable e) {
-                            logger.warning("While closing client connection: " + e.toString());
-                        }
-                    }
-                }
-            }, DESTROY_ENDPOINT_DELAY_MS, TimeUnit.MILLISECONDS);
-        }
-        sendClientEvent(endpoint);
-    }
-
 
     @Override
     public SecurityContext getSecurityContext() {
@@ -305,25 +232,9 @@
 
         final String deadMemberUuid = event.getMember().getUuid();
         try {
-<<<<<<< HEAD
             nodeEngine.getExecutionService().schedule(new DestroyEndpointTask(deadMemberUuid),
-                    ENDPOINT_REMOVE_DELAY, TimeUnit.SECONDS);
-=======
-            nodeEngine.getExecutionService().schedule(new Runnable() {
-                @Override
-                public void run() {
-                    Iterator<ClientEndpoint> iterator = endpointManager.values().iterator();
-                    while (iterator.hasNext()) {
-                        ClientEndpoint endpoint = iterator.next();
-                        String ownerUuid = endpoint.getPrincipal().getOwnerUuid();
-                        if (uuid.equals(ownerUuid)) {
-                            iterator.remove();
-                            destroyEndpoint(endpoint, true);
-                        }
-                    }
-                }
-            }, ENDPOINT_REMOVE_DELAY_MS, TimeUnit.SECONDS);
->>>>>>> c09f5721
+                    ENDPOINT_REMOVE_DELAY_MS, TimeUnit.SECONDS);
+
         } catch (RejectedExecutionException e) {
             if (logger.isFinestEnabled()) {
                 logger.finest(e);
@@ -371,8 +282,7 @@
                 logger.finest(e);
             }
         }
-<<<<<<< HEAD
-        endpoints.clear();
+        endpointManager.clear();
         ownershipMappings.clear();
     }
 
@@ -382,9 +292,6 @@
 
     void removeOwnershipMapping(String clientUuid) {
         ownershipMappings.remove(clientUuid);
-=======
-        endpointManager.clear();
->>>>>>> c09f5721
     }
 
     private final class ClientPacketProcessor implements Runnable {
@@ -528,11 +435,7 @@
                 exception = new HazelcastInstanceNotActiveException();
             }
             endpoint.sendResponse(exception, request.getCallId());
-<<<<<<< HEAD
-            removeEndpoint(endpoint);
-=======
-            endpointManager.removeEndpoint(conn);
->>>>>>> c09f5721
+            endpointManager.removeEndpoint(endpoint);
         }
     }
 
@@ -565,17 +468,7 @@
             }
         }
 
-<<<<<<< HEAD
         private void callDisconnectionOperation(ClientEndpoint endpoint) {
-=======
-        private void doRemoveEndpoint(Connection connection, ClientEndpoint endpoint) {
-            endpointManager.removeEndpoint(connection, true);
-            if (!endpoint.isFirstConnection()) {
-                return;
-            }
-
-            NodeEngine nodeEngine = node.nodeEngine;
->>>>>>> c09f5721
             Collection<MemberImpl> memberList = nodeEngine.getClusterService().getMemberList();
             OperationService operationService = nodeEngine.getOperationService();
             ClientDisconnectionOperation op = createClientDisconnectionOperation(endpoint.getUuid());
@@ -608,23 +501,11 @@
 
         @Override
         public void run() {
-            removeEndpoints();
+            endpointManager.removeEndpoints(deadMemberUuid);
             removeMappings();
         }
 
-        private void removeEndpoints() {
-            Iterator<ClientEndpoint> iterator = endpoints.values().iterator();
-            while (iterator.hasNext()) {
-                ClientEndpoint endpoint = iterator.next();
-                String ownerUuid = endpoint.getPrincipal().getOwnerUuid();
-                if (deadMemberUuid.equals(ownerUuid)) {
-                    iterator.remove();
-                    removeEndpoint(endpoint, true);
-                }
-            }
-        }
-
-        private void removeMappings() {
+        void removeMappings() {
             Iterator<Map.Entry<String, String>> iterator = ownershipMappings.entrySet().iterator();
             while (iterator.hasNext()) {
                 Map.Entry<String, String> entry = iterator.next();
