/*
 * Copyright (c) 2008-2013, Hazelcast, Inc. All Rights Reserved.
 *
 * Licensed under the Apache License, Version 2.0 (the "License");
 * you may not use this file except in compliance with the License.
 * You may obtain a copy of the License at
 *
 * http://www.apache.org/licenses/LICENSE-2.0
 *
 * Unless required by applicable law or agreed to in writing, software
 * distributed under the License is distributed on an "AS IS" BASIS,
 * WITHOUT WARRANTIES OR CONDITIONS OF ANY KIND, either express or implied.
 * See the License for the specific language governing permissions and
 * limitations under the License.
 */

package com.hazelcast.queue;

import com.hazelcast.nio.serialization.*;
import com.hazelcast.queue.tx.*;
import com.hazelcast.util.ConstructorFunction;

/**
 * @author mdogan 8/24/12
 */
public final class QueueDataSerializerHook implements DataSerializerHook {

    static final int F_ID = FactoryIdHelper.getFactoryId(FactoryIdHelper.QUEUE_DS_FACTORY, -11);

    static final int OFFER = 0;
    static final int POLL = 1;
    static final int PEEK = 2;

    static final int OFFER_BACKUP = 3;
    static final int POLL_BACKUP = 4;

    static final int ADD_ALL_BACKUP = 5;
    static final int ADD_ALL = 6;
    static final int CLEAR_BACKUP = 7;
    static final int CLEAR = 8;
    static final int COMPARE_AND_REMOVE_BACKUP = 9;
    static final int COMPARE_AND_REMOVE = 10;
    static final int CONTAINS = 11;
    static final int DRAIN_BACKUP = 12;
    static final int DRAIN = 13;
    static final int ITERATOR = 14;
    static final int QUEUE_EVENT = 15;
    static final int QUEUE_EVENT_FILTER = 16;
    static final int QUEUE_ITEM = 17;
    static final int QUEUE_REPLICATION = 18;
    static final int REMOVE_BACKUP = 19;
    static final int REMOVE = 20;
//    static final int EMPTY_ID = 21;
    static final int SIZE = 22;

    public static final int TXN_OFFER_BACKUP= 23;
    public static final int TXN_OFFER = 24;
    public static final int TXN_POLL_BACKUP = 25;
    public static final int TXN_POLL = 26;
    public static final int TXN_PREPARE_BACKUP = 27;
    public static final int TXN_PREPARE = 28;
    public static final int TXN_RESERVE_OFFER = 29;
    public static final int TXN_RESERVE_POLL = 30;
    public static final int TXN_ROLLBACK_BACKUP = 31;
    public static final int TXN_ROLLBACK = 32;

    public static final int CHECK_EVICT = 33;
    public static final int TRANSACTION_ROLLBACK = 34;
<<<<<<< HEAD
    public static final int QUEUE_CONTAINER = 35;

=======
    public static final int TX_QUEUE_ITEM = 35;
>>>>>>> 0004fd3f

    public int getFactoryId() {
        return F_ID;
    }

    public DataSerializableFactory createFactory() {

<<<<<<< HEAD
        ConstructorFunction<Integer, IdentifiedDataSerializable> constructors[] = new ConstructorFunction[QUEUE_CONTAINER+1];

=======
        ConstructorFunction<Integer, IdentifiedDataSerializable> constructors[] = new ConstructorFunction[TX_QUEUE_ITEM +1];
        
>>>>>>> 0004fd3f
        constructors[OFFER] = new ConstructorFunction<Integer, IdentifiedDataSerializable>() {
            public IdentifiedDataSerializable createNew(Integer arg) {
                return new OfferOperation();
            }
        };
        
        constructors[OFFER_BACKUP] = new ConstructorFunction<Integer, IdentifiedDataSerializable>() {
            public IdentifiedDataSerializable createNew(Integer arg) {
                return new OfferBackupOperation();
            }
        };
        constructors[POLL] = new ConstructorFunction<Integer, IdentifiedDataSerializable>() {
            public IdentifiedDataSerializable createNew(Integer arg) {
                return new PollOperation();
            }
        };
        constructors[POLL_BACKUP] = new ConstructorFunction<Integer, IdentifiedDataSerializable>() {
            public IdentifiedDataSerializable createNew(Integer arg) {
                return new PollBackupOperation();
            }
        };
        constructors[PEEK] = new ConstructorFunction<Integer, IdentifiedDataSerializable>() {
            public IdentifiedDataSerializable createNew(Integer arg) {
                return new PeekOperation();
            }
        };
        constructors[ADD_ALL_BACKUP] = new ConstructorFunction<Integer, IdentifiedDataSerializable>() {
            public IdentifiedDataSerializable createNew(Integer arg) {
                return new AddAllBackupOperation();
            }
        };
        constructors[ADD_ALL] = new ConstructorFunction<Integer, IdentifiedDataSerializable>() {
            public IdentifiedDataSerializable createNew(Integer arg) {
                return new AddAllOperation();
            }
        };
        constructors[CLEAR_BACKUP] = new ConstructorFunction<Integer, IdentifiedDataSerializable>() {
            public IdentifiedDataSerializable createNew(Integer arg) {
                return new ClearBackupOperation();
            }
        };
        constructors[CLEAR] = new ConstructorFunction<Integer, IdentifiedDataSerializable>() {
            public IdentifiedDataSerializable createNew(Integer arg) {
                return new ClearOperation();
            }
        };
        constructors[COMPARE_AND_REMOVE_BACKUP] = new ConstructorFunction<Integer, IdentifiedDataSerializable>() {
            public IdentifiedDataSerializable createNew(Integer arg) {
                return new CompareAndRemoveBackupOperation();
            }
        };
        constructors[COMPARE_AND_REMOVE] = new ConstructorFunction<Integer, IdentifiedDataSerializable>() {
            public IdentifiedDataSerializable createNew(Integer arg) {
                return new CompareAndRemoveOperation();
            }
        };
        constructors[CONTAINS] = new ConstructorFunction<Integer, IdentifiedDataSerializable>() {
            public IdentifiedDataSerializable createNew(Integer arg) {
                return new ContainsOperation();
            }
        };
        constructors[DRAIN_BACKUP] = new ConstructorFunction<Integer, IdentifiedDataSerializable>() {
            public IdentifiedDataSerializable createNew(Integer arg) {
                return new DrainBackupOperation();
            }
        };
        constructors[DRAIN] = new ConstructorFunction<Integer, IdentifiedDataSerializable>() {
            public IdentifiedDataSerializable createNew(Integer arg) {
                return new DrainOperation();
            }
        };
        constructors[ITERATOR] = new ConstructorFunction<Integer, IdentifiedDataSerializable>() {
            public IdentifiedDataSerializable createNew(Integer arg) {
                return new IteratorOperation();
            }
        };
        constructors[QUEUE_EVENT] = new ConstructorFunction<Integer, IdentifiedDataSerializable>() {
            public IdentifiedDataSerializable createNew(Integer arg) {
                return new QueueEvent();
            }
        };
        constructors[QUEUE_EVENT_FILTER] = new ConstructorFunction<Integer, IdentifiedDataSerializable>() {
            public IdentifiedDataSerializable createNew(Integer arg) {
                return new QueueEventFilter();
            }
        };
        constructors[QUEUE_ITEM] = new ConstructorFunction<Integer, IdentifiedDataSerializable>() {
            public IdentifiedDataSerializable createNew(Integer arg) {
                return new QueueItem();
            }
        };
        constructors[QUEUE_REPLICATION] = new ConstructorFunction<Integer, IdentifiedDataSerializable>() {
            public IdentifiedDataSerializable createNew(Integer arg) {
                return new QueueReplicationOperation();
            }
        };
        constructors[REMOVE_BACKUP] = new ConstructorFunction<Integer, IdentifiedDataSerializable>() {
            public IdentifiedDataSerializable createNew(Integer arg) {
                return new RemoveBackupOperation();
            }
        };
        constructors[REMOVE] = new ConstructorFunction<Integer, IdentifiedDataSerializable>() {
            public IdentifiedDataSerializable createNew(Integer arg) {
                return new RemoveOperation();
            }
        };
        constructors[SIZE] = new ConstructorFunction<Integer, IdentifiedDataSerializable>() {
            public IdentifiedDataSerializable createNew(Integer arg) {
                return new SizeOperation();
            }
        };
        constructors[TXN_OFFER_BACKUP] = new ConstructorFunction<Integer, IdentifiedDataSerializable>() {
            public IdentifiedDataSerializable createNew(Integer arg) {
                return new TxnOfferBackupOperation();
            }
        };
        constructors[TXN_OFFER] = new ConstructorFunction<Integer, IdentifiedDataSerializable>() {
            public IdentifiedDataSerializable createNew(Integer arg) {
                return new TxnOfferOperation();
            }
        };
        constructors[TXN_POLL_BACKUP] = new ConstructorFunction<Integer, IdentifiedDataSerializable>() {
            public IdentifiedDataSerializable createNew(Integer arg) {
                return new TxnPollBackupOperation();
            }
        };
        constructors[TXN_POLL] = new ConstructorFunction<Integer, IdentifiedDataSerializable>() {
            public IdentifiedDataSerializable createNew(Integer arg) {
                return new TxnPollOperation();
            }
        };
        constructors[TXN_PREPARE_BACKUP] = new ConstructorFunction<Integer, IdentifiedDataSerializable>() {
            public IdentifiedDataSerializable createNew(Integer arg) {
                return new TxnPrepareBackupOperation();
            }
        };
        constructors[TXN_PREPARE] = new ConstructorFunction<Integer, IdentifiedDataSerializable>() {
            public IdentifiedDataSerializable createNew(Integer arg) {
                return new TxnPrepareOperation();
            }
        };
        constructors[TXN_RESERVE_OFFER] = new ConstructorFunction<Integer, IdentifiedDataSerializable>() {
            public IdentifiedDataSerializable createNew(Integer arg) {
                return new TxnReserveOfferOperation();
            }
        };
        constructors[TXN_RESERVE_POLL] = new ConstructorFunction<Integer, IdentifiedDataSerializable>() {
            public IdentifiedDataSerializable createNew(Integer arg) {
                return new TxnReservePollOperation();
            }
        };
        constructors[TXN_ROLLBACK_BACKUP] = new ConstructorFunction<Integer, IdentifiedDataSerializable>() {
            public IdentifiedDataSerializable createNew(Integer arg) {
                return new TxnRollbackBackupOperation();
            }
        };
        constructors[TXN_ROLLBACK] = new ConstructorFunction<Integer, IdentifiedDataSerializable>() {
            public IdentifiedDataSerializable createNew(Integer arg) {
                return new TxnRollbackOperation();
            }
        };
        constructors[CHECK_EVICT] = new ConstructorFunction<Integer, IdentifiedDataSerializable>() {
            public IdentifiedDataSerializable createNew(Integer arg) {
                return new CheckAndEvictOperation();
            }
        };
        constructors[QUEUE_CONTAINER] = new ConstructorFunction<Integer, IdentifiedDataSerializable>() {
            public IdentifiedDataSerializable createNew(Integer arg) {
                return new QueueContainer(null);
            }
        };
        constructors[TRANSACTION_ROLLBACK] = new ConstructorFunction<Integer, IdentifiedDataSerializable>() {
            public IdentifiedDataSerializable createNew(Integer arg) {
                return new QueueTransactionRollbackOperation();
            }
        };
        constructors[TX_QUEUE_ITEM] = new ConstructorFunction<Integer, IdentifiedDataSerializable>() {
            public IdentifiedDataSerializable createNew(Integer arg) {
                return new TxQueueItem();
            }
        };


        return new ArrayDataSerializableFactory(constructors);
    }
}<|MERGE_RESOLUTION|>--- conflicted
+++ resolved
@@ -66,12 +66,9 @@
 
     public static final int CHECK_EVICT = 33;
     public static final int TRANSACTION_ROLLBACK = 34;
-<<<<<<< HEAD
-    public static final int QUEUE_CONTAINER = 35;
-
-=======
     public static final int TX_QUEUE_ITEM = 35;
->>>>>>> 0004fd3f
+    public static final int QUEUE_CONTAINER = 36;
+
 
     public int getFactoryId() {
         return F_ID;
@@ -79,13 +76,7 @@
 
     public DataSerializableFactory createFactory() {
 
-<<<<<<< HEAD
         ConstructorFunction<Integer, IdentifiedDataSerializable> constructors[] = new ConstructorFunction[QUEUE_CONTAINER+1];
-
-=======
-        ConstructorFunction<Integer, IdentifiedDataSerializable> constructors[] = new ConstructorFunction[TX_QUEUE_ITEM +1];
-        
->>>>>>> 0004fd3f
         constructors[OFFER] = new ConstructorFunction<Integer, IdentifiedDataSerializable>() {
             public IdentifiedDataSerializable createNew(Integer arg) {
                 return new OfferOperation();
