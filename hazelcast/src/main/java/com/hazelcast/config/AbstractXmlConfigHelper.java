/*
 * Copyright (c) 2008-2013, Hazelcast, Inc. All Rights Reserved.
 *
 * Licensed under the Apache License, Version 2.0 (the "License");
 * you may not use this file except in compliance with the License.
 * You may obtain a copy of the License at
 *
 * http://www.apache.org/licenses/LICENSE-2.0
 *
 * Unless required by applicable law or agreed to in writing, software
 * distributed under the License is distributed on an "AS IS" BASIS,
 * WITHOUT WARRANTIES OR CONDITIONS OF ANY KIND, either express or implied.
 * See the License for the specific language governing permissions and
 * limitations under the License.
 */

package com.hazelcast.config;

import com.hazelcast.logging.ILogger;
import com.hazelcast.logging.Logger;
import com.hazelcast.memory.MemorySize;
import com.hazelcast.memory.MemoryUnit;
import org.w3c.dom.NamedNodeMap;
import org.w3c.dom.Node;
import org.w3c.dom.NodeList;

import java.nio.ByteOrder;
import java.text.DecimalFormat;
import java.text.ParseException;
import java.util.Iterator;
import java.util.NoSuchElementException;
import java.util.Properties;

import static com.hazelcast.util.StringUtil.upperCaseInternal;

/**
 * Contains Hazelcast Xml Configuration helper methods and variables.
 */
public abstract class AbstractXmlConfigHelper {

    private static final ILogger LOGGER = Logger.getLogger(AbstractXmlConfigHelper.class);

    protected boolean domLevel3 = true;

    /**
     * Iterator for NodeList
     */
    public static class IterableNodeList implements Iterable<Node> {

        private final NodeList parent;
        private final int maximum;
        private final short nodeType;

        public IterableNodeList(final Node node) {
            this(node.getChildNodes());
        }

        public IterableNodeList(final NodeList list) {
            this(list, (short) 0);
        }

        public IterableNodeList(final Node node, short nodeType) {
            this(node.getChildNodes(), nodeType);
        }

        public IterableNodeList(final NodeList parent, short nodeType) {
            this.parent = parent;
            this.nodeType = nodeType;
            this.maximum = parent.getLength();
        }

        public Iterator<Node> iterator() {
            return new Iterator<Node>() {
                private int index;
                private Node next;
                private boolean findNext() {
                    next = null;
                    for (; index < maximum; index++) {
                        final Node item = parent.item(index);
                        if (nodeType == 0 || item.getNodeType() == nodeType) {
                            next = item;
                            return true;
                        }
                    }
                    return false;
                }

                public boolean hasNext() {
                    return findNext();
                }
                public Node next() {
                    if (findNext()) {
                        index++;
                        return next;
                    }
                    throw new NoSuchElementException();
                }
                public void remove() {
                    throw new UnsupportedOperationException();
                }
            };
        }
    }

    protected String xmlToJavaName(final String name) {
        final StringBuilder builder = new StringBuilder();
        final char[] charArray = name.toCharArray();
        boolean dash = false;
        final StringBuilder token = new StringBuilder();
        for (char aCharArray : charArray) {
            if (aCharArray == '-') {
                appendToken(builder, token);
                dash = true;
                continue;
            }
            token.append(dash ? Character.toUpperCase(aCharArray) : aCharArray);
            dash = false;
        }
        appendToken(builder, token);
        return builder.toString();
    }

    protected void appendToken(final StringBuilder builder, final StringBuilder token) {
        String string = token.toString();
        if ("Jvm".equals(string)) {
            string = "JVM";
        }
        builder.append(string);
        token.setLength(0);
    }

    protected String getTextContent(final Node node) {
        if (node != null) {
            final String text;
            if (domLevel3) {
                text = node.getTextContent();
            } else {
                text = getTextContentOld(node);
            }
            return text != null ? text.trim() : "";
        }
        return "";
    }

    private String getTextContentOld(final Node node) {
        final Node child = node.getFirstChild();
        if (child != null) {
            final Node next = child.getNextSibling();
            if (next == null) {
                return hasTextContent(child) ? child.getNodeValue() : "";
            }
            final StringBuilder buf = new StringBuilder();
            appendTextContents(node, buf);
            return buf.toString();
        }
        return "";
    }

    private void appendTextContents(final Node node, final StringBuilder buf) {
        Node child = node.getFirstChild();
        while (child != null) {
            if (hasTextContent(child)) {
                buf.append(child.getNodeValue());
            }
            child = child.getNextSibling();
        }
    }

    protected final boolean hasTextContent(final Node node) {
        final short nodeType = node.getNodeType();
        return nodeType != Node.COMMENT_NODE && nodeType != Node.PROCESSING_INSTRUCTION_NODE;
    }

    public final String cleanNodeName(final Node node) {
        return cleanNodeName(node.getNodeName());
    }

    public static String cleanNodeName(final String nodeName) {
        String name = nodeName;
        if (name != null) {
            name = nodeName.replaceAll("\\w+:", "").toLowerCase();
        }
        return name;
    }

    protected boolean checkTrue(final String value) {
        return "true".equalsIgnoreCase(value)
                || "yes".equalsIgnoreCase(value)
                || "on".equalsIgnoreCase(value);
    }

    protected int getIntegerValue(final String parameterName, final String value, final int defaultValue) {
        try {
            return Integer.parseInt(value);
        } catch (final Exception e) {
            LOGGER.info(parameterName + " parameter value, [" + value
                    + "], is not a proper integer. Default value, [" + defaultValue + "], will be used!");
            LOGGER.warning(e);
            return defaultValue;
        }
    }

    protected long getLongValue(final String parameterName, final String value, final long defaultValue) {
        try {
            return Long.parseLong(value);
        } catch (final Exception e) {
            LOGGER.info(parameterName + " parameter value, [" + value
                    + "], is not a proper long. Default value, [" + defaultValue + "], will be used!");
            LOGGER.warning(e);
            return defaultValue;
        }
    }

    protected String getAttribute(org.w3c.dom.Node node, String attName) {
        final Node attNode = node.getAttributes().getNamedItem(attName);
        if (attNode == null) {
            return null;
        }
        return getTextContent(attNode);
    }

    protected SocketInterceptorConfig parseSocketInterceptorConfig(final org.w3c.dom.Node node) {
        SocketInterceptorConfig socketInterceptorConfig = new SocketInterceptorConfig();
        final NamedNodeMap atts = node.getAttributes();
        final Node enabledNode = atts.getNamedItem("enabled");
        final boolean enabled = enabledNode != null && checkTrue(getTextContent(enabledNode).trim());
        socketInterceptorConfig.setEnabled(enabled);

        for (org.w3c.dom.Node n : new IterableNodeList(node.getChildNodes())) {
            final String nodeName = cleanNodeName(n.getNodeName());
            if ("class-name".equals(nodeName)) {
                socketInterceptorConfig.setClassName(getTextContent(n).trim());
            } else if ("properties".equals(nodeName)) {
                fillProperties(n, socketInterceptorConfig.getProperties());
            }
        }
        return socketInterceptorConfig;
    }

    protected void fillProperties(final org.w3c.dom.Node node, Properties properties) {
        if (properties == null) {
            return;
        }
        for (org.w3c.dom.Node n : new IterableNodeList(node.getChildNodes())) {
            if (n.getNodeType() == org.w3c.dom.Node.TEXT_NODE || n.getNodeType() == org.w3c.dom.Node.COMMENT_NODE) {
                continue;
            }
            final String name = cleanNodeName(n.getNodeName());
            final String propertyName;
            if ("property".equals(name)) {
                propertyName = getTextContent(n.getAttributes().getNamedItem("name")).trim();
            } else {
                // old way - probably should be deprecated
                propertyName = name;
            }
            final String value = getTextContent(n).trim();
            properties.setProperty(propertyName, value);
        }
    }


    protected SerializationConfig parseSerialization(final Node node) {
        SerializationConfig serializationConfig = new SerializationConfig();
        for (org.w3c.dom.Node child : new IterableNodeList(node.getChildNodes())) {
            final String name = cleanNodeName(child);
            if ("portable-version".equals(name)) {
                String value = getTextContent(child);
                serializationConfig.setPortableVersion(getIntegerValue(name, value, 0));
            } else if ("check-class-def-errors".equals(name)) {
                String value = getTextContent(child);
                serializationConfig.setCheckClassDefErrors(checkTrue(value));
            } else if ("use-native-byte-order".equals(name)) {
                serializationConfig.setUseNativeByteOrder(checkTrue(getTextContent(child)));
            } else if ("byte-order".equals(name)) {
                String value = getTextContent(child);
                ByteOrder byteOrder = null;
                if (ByteOrder.BIG_ENDIAN.toString().equals(value)) {
                    byteOrder = ByteOrder.BIG_ENDIAN;
                } else if (ByteOrder.LITTLE_ENDIAN.toString().equals(value)) {
                    byteOrder = ByteOrder.LITTLE_ENDIAN;
                }
                serializationConfig.setByteOrder(byteOrder != null ? byteOrder : ByteOrder.BIG_ENDIAN);
            } else if ("enable-compression".equals(name)) {
                serializationConfig.setEnableCompression(checkTrue(getTextContent(child)));
            } else if ("enable-shared-object".equals(name)) {
                serializationConfig.setEnableSharedObject(checkTrue(getTextContent(child)));
            } else if ("allow-unsafe".equals(name)) {
                serializationConfig.setAllowUnsafe(checkTrue(getTextContent(child)));
            } else if ("data-serializable-factories".equals(name)) {
                fillDataSerializableFactories(child, serializationConfig);
            } else if ("portable-factories".equals(name)) {
                fillPortableFactories(child, serializationConfig);
            } else if ("serializers".equals(name)) {
                fillSerializers(child, serializationConfig);
            }
        }
        return serializationConfig;
    }

    protected void fillDataSerializableFactories(Node node, SerializationConfig serializationConfig) {
        for (org.w3c.dom.Node child : new IterableNodeList(node.getChildNodes())) {
            final String name = cleanNodeName(child);
            if ("data-serializable-factory".equals(name)) {
                final String value = getTextContent(child);
                final Node factoryIdNode = child.getAttributes().getNamedItem("factory-id");
                if (factoryIdNode == null) {
                    throw new IllegalArgumentException("'factory-id' attribute of 'data-serializable-factory' is required!");
                }
                int factoryId = Integer.parseInt(getTextContent(factoryIdNode));
                serializationConfig.addDataSerializableFactoryClass(factoryId, value);
            }
        }
    }

    protected void fillPortableFactories(Node node, SerializationConfig serializationConfig) {
        for (org.w3c.dom.Node child : new IterableNodeList(node.getChildNodes())) {
            final String name = cleanNodeName(child);
            if ("portable-factory".equals(name)) {
                final String value = getTextContent(child);
                final Node factoryIdNode = child.getAttributes().getNamedItem("factory-id");
                if (factoryIdNode == null) {
                    throw new IllegalArgumentException("'factory-id' attribute of 'portable-factory' is required!");
                }
                int factoryId = Integer.parseInt(getTextContent(factoryIdNode));
                serializationConfig.addPortableFactoryClass(factoryId, value);
            }
        }
    }

    protected void fillSerializers(final Node node, SerializationConfig serializationConfig) {
        for (org.w3c.dom.Node child : new IterableNodeList(node.getChildNodes())) {
            final String name = cleanNodeName(child);
            final String value = getTextContent(child);
            if ("serializer".equals(name)) {
                SerializerConfig serializerConfig = new SerializerConfig();
                final String typeClassName = getAttribute(child, "type-class");
                final String className = getAttribute(child, "class-name");
                serializerConfig.setTypeClassName(typeClassName);
                serializerConfig.setClassName(className);
                serializationConfig.addSerializerConfig(serializerConfig);
            } else if ("global-serializer".equals(name)) {
                GlobalSerializerConfig globalSerializerConfig = new GlobalSerializerConfig();
                globalSerializerConfig.setClassName(value);
                serializationConfig.setGlobalSerializerConfig(globalSerializerConfig);
            }
        }
    }

    @edu.umd.cs.findbugs.annotations.SuppressWarnings("DM_BOXED_PRIMITIVE_FOR_PARSING")
    protected void fillNativeMemoryConfig(Node node, NativeMemoryConfig nativeMemoryConfig) {
        final NamedNodeMap atts = node.getAttributes();
        final Node enabledNode = atts.getNamedItem("enabled");
        final boolean enabled = enabledNode != null && checkTrue(getTextContent(enabledNode).trim());
        nativeMemoryConfig.setEnabled(enabled);

        final Node allocTypeNode = atts.getNamedItem("allocator-type");
        final String allocType = getTextContent(allocTypeNode);
<<<<<<< HEAD
        if (allocType != null && !"".equals(allocType)) {
            offHeapMemoryConfig.setAllocatorType(OffHeapMemoryConfig.MemoryAllocatorType.valueOf(upperCaseInternal(allocType)));
=======
        if (allocType != null && !"".equals("")) {
            nativeMemoryConfig.setAllocatorType(NativeMemoryConfig.MemoryAllocatorType.valueOf(upperCaseInternal(allocType)));
>>>>>>> 3975da68
        }

        for (org.w3c.dom.Node n : new IterableNodeList(node.getChildNodes())) {
            final String nodeName = cleanNodeName(n.getNodeName());
            if ("size".equals(nodeName)) {
                final NamedNodeMap attrs = n.getAttributes();
                final String value = getTextContent(attrs.getNamedItem("value"));
                final MemoryUnit unit = MemoryUnit.valueOf(getTextContent(attrs.getNamedItem("unit")));
                MemorySize memorySize = new MemorySize(Long.valueOf(value), unit);
                nativeMemoryConfig.setSize(memorySize);
            } else if ("min-block-size".equals(nodeName)) {
                String value = getTextContent(n);
                nativeMemoryConfig.setMinBlockSize(Integer.parseInt(value));
            } else if ("page-size".equals(nodeName)) {
                String value = getTextContent(n);
                nativeMemoryConfig.setPageSize(Integer.parseInt(value));
            } else if ("metadata-space-percentage".equals(nodeName)) {
                String value = getTextContent(n);
                try {
                    Number percentage = new DecimalFormat("##.#").parse(value);
                    nativeMemoryConfig.setMetadataSpacePercentage(percentage.floatValue());
                } catch (ParseException e) {
                    LOGGER.info("Metadata space percentage, [" + value
                            + "], is not a proper value. Default value will be used!");
                }
            }
        }
    }


}<|MERGE_RESOLUTION|>--- conflicted
+++ resolved
@@ -73,6 +73,7 @@
             return new Iterator<Node>() {
                 private int index;
                 private Node next;
+
                 private boolean findNext() {
                     next = null;
                     for (; index < maximum; index++) {
@@ -88,6 +89,7 @@
                 public boolean hasNext() {
                     return findNext();
                 }
+
                 public Node next() {
                     if (findNext()) {
                         index++;
@@ -95,6 +97,7 @@
                     }
                     throw new NoSuchElementException();
                 }
+
                 public void remove() {
                     throw new UnsupportedOperationException();
                 }
@@ -355,13 +358,8 @@
 
         final Node allocTypeNode = atts.getNamedItem("allocator-type");
         final String allocType = getTextContent(allocTypeNode);
-<<<<<<< HEAD
         if (allocType != null && !"".equals(allocType)) {
-            offHeapMemoryConfig.setAllocatorType(OffHeapMemoryConfig.MemoryAllocatorType.valueOf(upperCaseInternal(allocType)));
-=======
-        if (allocType != null && !"".equals("")) {
             nativeMemoryConfig.setAllocatorType(NativeMemoryConfig.MemoryAllocatorType.valueOf(upperCaseInternal(allocType)));
->>>>>>> 3975da68
         }
 
         for (org.w3c.dom.Node n : new IterableNodeList(node.getChildNodes())) {
