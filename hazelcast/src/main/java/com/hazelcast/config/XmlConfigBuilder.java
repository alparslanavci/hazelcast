/*
 * Copyright (c) 2008-2013, Hazelcast, Inc. All Rights Reserved.
 *
 * Licensed under the Apache License, Version 2.0 (the "License");
 * you may not use this file except in compliance with the License.
 * You may obtain a copy of the License at
 *
 * http://www.apache.org/licenses/LICENSE-2.0
 *
 * Unless required by applicable law or agreed to in writing, software
 * distributed under the License is distributed on an "AS IS" BASIS,
 * WITHOUT WARRANTIES OR CONDITIONS OF ANY KIND, either express or implied.
 * See the License for the specific language governing permissions and
 * limitations under the License.
 */

package com.hazelcast.config;

import com.hazelcast.config.LoginModuleConfig.LoginModuleUsage;
import com.hazelcast.config.PartitionGroupConfig.MemberGroupType;
import com.hazelcast.config.PermissionConfig.PermissionType;
import com.hazelcast.core.HazelcastException;
import com.hazelcast.logging.ILogger;
import com.hazelcast.logging.Logger;
import com.hazelcast.mapreduce.TopologyChangedStrategy;
import com.hazelcast.nio.ClassLoaderUtil;
import com.hazelcast.nio.IOUtil;
import com.hazelcast.spi.ServiceConfigurationParser;
import com.hazelcast.util.ExceptionUtil;
import org.w3c.dom.Document;
import org.w3c.dom.Element;
import org.w3c.dom.NamedNodeMap;
import org.w3c.dom.Node;
import org.w3c.dom.NodeList;

import javax.xml.parsers.DocumentBuilder;
import javax.xml.parsers.DocumentBuilderFactory;
import java.io.File;
import java.io.FileInputStream;
import java.io.FileNotFoundException;
import java.io.InputStream;
import java.lang.reflect.Method;
import java.net.URL;
import java.util.Arrays;
import java.util.HashSet;
import java.util.Properties;
import java.util.Set;

import static com.hazelcast.config.MapStoreConfig.InitialLoadMode;
import static com.hazelcast.util.StringUtil.upperCaseInternal;

/**
 * A XML {@link ConfigBuilder} implementation.
 */
public class XmlConfigBuilder extends AbstractXmlConfigHelper implements ConfigBuilder {

    private static final ILogger LOGGER = Logger.getLogger(XmlConfigBuilder.class);

    private static final int DEFAULT_VALUE = 5;
    private static final int THOUSAND_FACTOR = 5;
    private static final int FIVE = 5;

    private Config config;
    private InputStream in;
    private File configurationFile;
    private URL configurationUrl;
    private Properties properties = System.getProperties();

    /**
     * Constructs a XmlConfigBuilder that reads from the provided file.
     *
     * @param xmlFileName the name of the XML file
     * @throws FileNotFoundException if the file can't be found.
     */
    public XmlConfigBuilder(String xmlFileName) throws FileNotFoundException {
        this(new FileInputStream(xmlFileName));
    }

    /**
     * Constructs a XmlConfigBuilder that reads from the given InputStream.
     *
     * @param inputStream the InputStream containing the XML configuration.
     * @throws IllegalArgumentException if inputStream is null.
     */
    public XmlConfigBuilder(InputStream inputStream) {
        if (inputStream == null) {
            throw new IllegalArgumentException("inputStream can't be null");
        }
        this.in = inputStream;
    }

    /**
     * Constructs a XmlConfigBuilder that tries to find a usable XML configuration file.
     */
    public XmlConfigBuilder() {
<<<<<<< HEAD
        try {
            if (loadFromSystemProperty()) {
                return;
            }
            if (loadFromWorkingDirectory()) {
                return;
            }
            if (loadHazelcastXmlFromClasspath()) {
                return;
            }
            loadDefaultConfigurationFromClasspath();
        } catch (RuntimeException e) {
            throw new HazelcastException(e);
        }
    }

    private void loadDefaultConfigurationFromClasspath() {
        LOGGER.info("Loading 'hazelcast-default.xml' from classpath.");

        configurationUrl = Config.class.getClassLoader().getResource("hazelcast-default.xml");

        if (configurationUrl == null) {
            throw new HazelcastException("Could not find 'hazelcast-default.xml' in the classpath!"
                    + "This may be due to a wrong-packaged or corrupted jar file.");
        }

        in = Config.class.getClassLoader().getResourceAsStream("hazelcast-default.xml");
        if (in == null) {
            throw new HazelcastException("Could not load 'hazelcast-default.xml' from classpath");
        }
    }

    private boolean loadHazelcastXmlFromClasspath() {
        URL url = Config.class.getClassLoader().getResource("hazelcast.xml");
        if (url == null) {
            LOGGER.finest("Could not find 'hazelcast.xml' in classpath.");
            return false;
        }
        LOGGER.info("Loading 'hazelcast.xml' from classpath.");
        configurationUrl = url;
        in = Config.class.getClassLoader().getResourceAsStream("hazelcast.xml");
        if (in == null) {
            throw new HazelcastException("Could not load 'hazelcast.xml' from classpath");
        }
        return true;
    }

    private boolean loadFromWorkingDirectory() {
        File file = new File("hazelcast.xml");
        if (!file.exists()) {
            LOGGER.finest("Could not find 'hazelcast.xml' in working directory.");
            return false;
        }
        LOGGER.info("Loading 'hazelcast.xml' from working directory.");
        configurationFile = file;
        try {
            in = new FileInputStream(file);
        } catch (FileNotFoundException e) {
            throw new HazelcastException("Failed to open file: " + file.getAbsolutePath(), e);
        }
        return true;
    }

    private boolean loadFromSystemProperty() {
        String configSystemProperty = System.getProperty("hazelcast.config");

        if (configSystemProperty == null) {
            LOGGER.finest("Could not 'hazelcast.config' System property");
            return false;
        }

        LOGGER.info("Loading configuration " + configSystemProperty + " from System property 'hazelcast.config'");

        if (configSystemProperty.startsWith("classpath:")) {
            loadSystemPropertyClassPathResource(configSystemProperty);
        } else {
            loadSystemPropertyFileResource(configSystemProperty);
        }
        return true;
    }

    private void loadSystemPropertyFileResource(String configSystemProperty) {
        //it is a file.
        configurationFile = new File(configSystemProperty);
        LOGGER.info("Using configuration file at " + configurationFile.getAbsolutePath());

        if (!configurationFile.exists()) {
            String msg = "Config file at '" + configurationFile.getAbsolutePath() + "' doesn't exist.";
            throw new HazelcastException(msg);
        }

        try {
            in = new FileInputStream(configurationFile);
        } catch (FileNotFoundException e) {
            throw new HazelcastException("Failed to open file: " + configurationFile.getAbsolutePath(), e);
        }
    }

    private void loadSystemPropertyClassPathResource(String configSystemProperty) {
        //it is a explicit configured classpath resource.
        String resource = configSystemProperty.substring("classpath:".length());

        LOGGER.info("Using classpath resource at " + resource);

        if (resource.isEmpty()) {
            throw new HazelcastException("classpath resource can't be empty");
        }

        in = Config.class.getClassLoader().getResourceAsStream(resource);
        if (in == null) {
            throw new HazelcastException("Could not load classpath resource: " + resource);
        }
        configurationUrl = Config.class.getResource(resource);
=======
        XmlConfigLocator locator = new XmlConfigLocator();
        this.in = locator.getIn();
        this.configurationFile = locator.getConfigurationFile();
        this.configurationUrl = locator.getConfigurationUrl();
>>>>>>> c56db205
    }

    /**
     * Gets the current used properties. Can be null if no properties are set.
     *
     * @return the used properties.
     * @see #setProperties(java.util.Properties)
     */
    public Properties getProperties() {
        return properties;
    }

    /**
     * Sets the used properties. Can be null if no properties should be used.
     * <p/>
     * Properties are used to resolve ${variable} occurrences in the XML file.
     *
     * @param properties the new properties.
     * @return the XmlConfigBuilder
     */
    public XmlConfigBuilder setProperties(Properties properties) {
        this.properties = properties;
        return this;
    }

    @Override
    public Config build() {
        Config config = new Config();
        config.getNetworkConfig().getJoin().getMulticastConfig().setEnabled(false);
        return build(config);
    }

    Config build(Config config) {
        config.setConfigurationFile(configurationFile);
        config.setConfigurationUrl(configurationUrl);
        try {
            parse(config);
        } catch (Exception e) {
            throw new HazelcastException(e);
        }
        return config;
    }

    private void parse(final Config config) throws Exception {
        this.config = config;
        final DocumentBuilder builder = DocumentBuilderFactory.newInstance().newDocumentBuilder();
        Document doc;
        try {
            doc = builder.parse(in);
        } catch (final Exception e) {
            if (configurationFile != null) {
                String msg = "Failed to parse " + configurationFile
                        + "\nException: " + e.getMessage()
                        + "\nHazelcast startup interrupted.";
                LOGGER.severe(msg);

            } else if (configurationUrl != null) {
                String msg = "Failed to parse " + configurationUrl
                        + "\nException: " + e.getMessage()
                        + "\nHazelcast startup interrupted.";
                LOGGER.severe(msg);
            } else {
                String msg = "Failed to parse the inputstream"
                        + "\nException: " + e.getMessage()
                        + "\nHazelcast startup interrupted.";
                LOGGER.severe(msg);

            }
            throw e;
        } finally {
            IOUtil.closeResource(in);
        }
        Element element = doc.getDocumentElement();
        try {
            element.getTextContent();
        } catch (final Throwable e) {
            domLevel3 = false;
        }
        preprocess(element);
        handleConfig(element);
    }

    private void preprocess(Node root) {
        NamedNodeMap attributes = root.getAttributes();
        if (attributes != null) {
            for (int k = 0; k < attributes.getLength(); k++) {
                Node attribute = attributes.item(k);
                replaceVariables(attribute);

            }
        }
        if (root.getNodeValue() != null) {
            replaceVariables(root);
        }
        final NodeList childNodes = root.getChildNodes();
        for (int k = 0; k < childNodes.getLength(); k++) {
            Node child = childNodes.item(k);
            preprocess(child);
        }
    }

    private void replaceVariables(Node node) {
        String value = node.getNodeValue();
        StringBuilder sb = new StringBuilder();
        int endIndex = -1;
        int startIndex = value.indexOf("${");
        while (startIndex > -1) {
            endIndex = value.indexOf('}', startIndex);
            if (endIndex == -1) {
                LOGGER.warning("Bad variable syntax. Could not find a closing curly bracket '}' on node: " + node.getLocalName());
                break;
            }
            String variable = value.substring(startIndex + 2, endIndex);
            String variableReplacement = properties.getProperty(variable);
            if (variableReplacement != null) {
                sb.append(variableReplacement);
            } else {
                sb.append(value.substring(startIndex, endIndex + 1));
                LOGGER.warning("Could not find a value for property  '" + variable + "' on node: " + node.getLocalName());
            }

            startIndex = value.indexOf("${", endIndex);
        }

        sb.append(value.substring(endIndex + 1));
        node.setNodeValue(sb.toString());
    }

    private void handleConfig(final Element docElement) throws Exception {
        for (org.w3c.dom.Node node : new IterableNodeList(docElement.getChildNodes())) {
            final String nodeName = cleanNodeName(node.getNodeName());
            if ("network".equals(nodeName)) {
                handleNetwork(node);
            } else if ("group".equals(nodeName)) {
                handleGroup(node);
            } else if ("properties".equals(nodeName)) {
                fillProperties(node, config.getProperties());
            } else if ("wan-replication".equals(nodeName)) {
                handleWanReplication(node);
            } else if ("executor-service".equals(nodeName)) {
                handleExecutor(node);
            } else if ("services".equals(nodeName)) {
                handleServices(node);
            } else if ("queue".equals(nodeName)) {
                handleQueue(node);
            } else if ("map".equals(nodeName)) {
                handleMap(node);
            } else if ("multimap".equals(nodeName)) {
                handleMultiMap(node);
            } else if ("replicatedmap".equals(nodeName)) {
                handleReplicatedMap(node);
            } else if ("list".equals(nodeName)) {
                handleList(node);
            } else if ("set".equals(nodeName)) {
                handleSet(node);
            } else if ("topic".equals(nodeName)) {
                handleTopic(node);
            } else if ("jobtracker".equals(nodeName)) {
                handleJobTracker(node);
            } else if ("semaphore".equals(nodeName)) {
                handleSemaphore(node);
            } else if ("listeners".equals(nodeName)) {
                handleListeners(node);
            } else if ("partition-group".equals(nodeName)) {
                handlePartitionGroup(node);
            } else if ("serialization".equals(nodeName)) {
                handleSerialization(node);
            } else if ("security".equals(nodeName)) {
                handleSecurity(node);
            } else if ("license-key".equals(nodeName)) {
                config.setLicenseKey(getTextContent(node));
            } else if ("management-center".equals(nodeName)) {
                handleManagementCenterConfig(node);
            }
        }
    }

    private void handleServices(final Node node) {
        final Node attDefaults = node.getAttributes().getNamedItem("enable-defaults");
        final boolean enableDefaults = attDefaults == null || checkTrue(getTextContent(attDefaults));
        ServicesConfig servicesConfig = config.getServicesConfig();
        servicesConfig.setEnableDefaults(enableDefaults);

        for (Node child : new IterableNodeList(node.getChildNodes())) {
            final String nodeName = cleanNodeName(child.getNodeName());
            if ("service".equals(nodeName)) {
                ServiceConfig serviceConfig = new ServiceConfig();
                String enabledValue = getAttribute(child, "enabled");
                boolean enabled = checkTrue(enabledValue);
                serviceConfig.setEnabled(enabled);

                for (org.w3c.dom.Node n : new IterableNodeList(child.getChildNodes())) {
                    final String value = cleanNodeName(n.getNodeName());
                    if ("name".equals(value)) {
                        String name = getTextContent(n);
                        serviceConfig.setName(name);
                    } else if ("class-name".equals(value)) {
                        String className = getTextContent(n);
                        serviceConfig.setClassName(className);
                    } else if ("properties".equals(value)) {
                        fillProperties(n, serviceConfig.getProperties());
                    } else if ("configuration".equals(value)) {
                        Node parserNode = n.getAttributes().getNamedItem("parser");
                        String parserClass;
                        if (parserNode == null || (parserClass = getTextContent(parserNode)) == null) {
                            throw new IllegalArgumentException("Parser is required!");
                        }
                        try {
                            ServiceConfigurationParser parser = ClassLoaderUtil.newInstance(config.getClassLoader(), parserClass);
                            Object obj = parser.parse((Element) n);
                            serviceConfig.setConfigObject(obj);
                        } catch (Exception e) {
                            ExceptionUtil.sneakyThrow(e);
                        }
                    }
                }
                servicesConfig.addServiceConfig(serviceConfig);
            }
        }
    }

    private void handleWanReplication(final Node node) throws Exception {
        final Node attName = node.getAttributes().getNamedItem("name");
        final String name = getTextContent(attName);
        final WanReplicationConfig wanReplicationConfig = new WanReplicationConfig();
        wanReplicationConfig.setName(name);
        for (org.w3c.dom.Node nodeTarget : new IterableNodeList(node.getChildNodes())) {
            final String nodeName = cleanNodeName(nodeTarget.getNodeName());
            if ("target-cluster".equals(nodeName)) {
                WanTargetClusterConfig wanTarget = new WanTargetClusterConfig();
                String groupName = getAttribute(nodeTarget, "group-name");
                String groupPassword = getAttribute(nodeTarget, "group-password");
                if (groupName != null) {
                    wanTarget.setGroupName(groupName);
                }
                if (groupPassword != null) {
                    wanTarget.setGroupPassword(groupPassword);
                }
                for (org.w3c.dom.Node targetChild : new IterableNodeList(nodeTarget.getChildNodes())) {
                    final String targetChildName = cleanNodeName(targetChild.getNodeName());
                    if ("replication-impl".equals(targetChildName)) {
                        wanTarget.setReplicationImpl(getTextContent(targetChild));
                    } else if ("end-points".equals(targetChildName)) {
                        for (org.w3c.dom.Node address : new IterableNodeList(targetChild.getChildNodes())) {
                            final String addressNodeName = cleanNodeName(address.getNodeName());
                            if ("address".equals(addressNodeName)) {
                                String addressStr = getTextContent(address);
                                wanTarget.addEndpoint(addressStr);
                            }
                        }
                    }
                }
                wanReplicationConfig.addTargetClusterConfig(wanTarget);
            }
        }
        config.addWanReplicationConfig(wanReplicationConfig);
    }

    private void handleNetwork(final org.w3c.dom.Node node) throws Exception {
        for (org.w3c.dom.Node child : new IterableNodeList(node.getChildNodes())) {
            final String nodeName = cleanNodeName(child.getNodeName());
            if ("port".equals(nodeName)) {
                handlePort(child);
            } else if ("outbound-ports".equals(nodeName)) {
                handleOutboundPorts(child);
            } else if ("public-address".equals(nodeName)) {
                final String address = getTextContent(child);
                config.getNetworkConfig().setPublicAddress(address);
            } else if ("join".equals(nodeName)) {
                handleJoin(child);
            } else if ("interfaces".equals(nodeName)) {
                handleInterfaces(child);
            } else if ("symmetric-encryption".equals(nodeName)) {
                handleViaReflection(child, config.getNetworkConfig(), new SymmetricEncryptionConfig());
            } else if ("ssl".equals(nodeName)) {
                handleSSLConfig(child);
            } else if ("socket-interceptor".equals(nodeName)) {
                handleSocketInterceptorConfig(child);
            }
        }
    }

    private void handleExecutor(final org.w3c.dom.Node node) throws Exception {
        final ExecutorConfig executorConfig = new ExecutorConfig();
        handleViaReflection(node, config, executorConfig);
    }

    private void handleGroup(final org.w3c.dom.Node node) {
        for (org.w3c.dom.Node n : new IterableNodeList(node.getChildNodes())) {
            final String value = getTextContent(n).trim();
            final String nodeName = cleanNodeName(n.getNodeName());
            if ("name".equals(nodeName)) {
                config.getGroupConfig().setName(value);
            } else if ("password".equals(nodeName)) {
                config.getGroupConfig().setPassword(value);
            }
        }
    }

    private void handleInterfaces(final org.w3c.dom.Node node) {
        final NamedNodeMap atts = node.getAttributes();
        final InterfacesConfig interfaces = config.getNetworkConfig().getInterfaces();
        for (int a = 0; a < atts.getLength(); a++) {
            final org.w3c.dom.Node att = atts.item(a);
            if ("enabled".equals(att.getNodeName())) {
                final String value = att.getNodeValue();
                interfaces.setEnabled(checkTrue(value));
            }
        }
        for (org.w3c.dom.Node n : new IterableNodeList(node.getChildNodes())) {
            if ("interface".equalsIgnoreCase(cleanNodeName(n.getNodeName()))) {
                final String value = getTextContent(n).trim();
                interfaces.addInterface(value);
            }
        }
    }

    private void handleViaReflection(final org.w3c.dom.Node node, Object parent, Object target) throws Exception {
        final NamedNodeMap atts = node.getAttributes();
        if (atts != null) {
            for (int a = 0; a < atts.getLength(); a++) {
                final org.w3c.dom.Node att = atts.item(a);
                String methodName = "set" + getMethodName(att.getNodeName());
                Method method = getMethod(target, methodName);
                final String value = att.getNodeValue();
                invoke(target, method, value);
            }
        }
        for (org.w3c.dom.Node n : new IterableNodeList(node.getChildNodes())) {
            final String value = getTextContent(n).trim();
            String methodName = "set" + getMethodName(cleanNodeName(n.getNodeName()));
            Method method = getMethod(target, methodName);
            invoke(target, method, value);
        }
        String mName = "set" + target.getClass().getSimpleName();
        Method method = getMethod(parent, mName);
        if (method == null) {
            mName = "add" + target.getClass().getSimpleName();
            method = getMethod(parent, mName);
        }
        method.invoke(parent, target);
    }

    private void invoke(Object target, Method method, String value) {
        if (method == null) {
            return;
        }
        Class<?>[] args = method.getParameterTypes();
        if (args == null || args.length == 0) {
            return;
        }
        Class<?> arg = method.getParameterTypes()[0];
        try {
            if (arg == String.class) {
                method.invoke(target, value);
            } else if (arg == int.class) {
                method.invoke(target, Integer.parseInt(value));
            } else if (arg == long.class) {
                method.invoke(target, Long.parseLong(value));
            } else if (arg == boolean.class) {
                method.invoke(target, Boolean.parseBoolean(value));
            }
        } catch (Exception e) {
            LOGGER.warning(e);
        }
    }

    private Method getMethod(Object target, String methodName) {
        Method[] methods = target.getClass().getMethods();
        for (Method method : methods) {
            if (method.getName().equalsIgnoreCase(methodName)) {
                return method;
            }
        }
        return null;
    }

    private String getMethodName(String element) {
        StringBuilder sb = new StringBuilder();
        char[] chars = element.toCharArray();
        boolean upper = true;
        for (char c : chars) {
            if (c == '_' || c == '-' || c == '.') {
                upper = true;
            } else {
                if (upper) {
                    sb.append(Character.toUpperCase(c));
                    upper = false;
                } else {
                    sb.append(c);
                }
            }
        }
        return sb.toString();
    }

    private void handleJoin(final org.w3c.dom.Node node) {
        for (org.w3c.dom.Node child : new IterableNodeList(node.getChildNodes())) {
            final String name = cleanNodeName(child.getNodeName());
            if ("multicast".equals(name)) {
                handleMulticast(child);
            } else if ("tcp-ip".equals(name)) {
                handleTcpIp(child);
            } else if ("aws".equals(name)) {
                handleAWS(child);
            }
        }
    }

    private void handleAWS(Node node) {
        final JoinConfig join = config.getNetworkConfig().getJoin();
        final NamedNodeMap atts = node.getAttributes();
        final AwsConfig awsConfig = join.getAwsConfig();
        for (int a = 0; a < atts.getLength(); a++) {
            final Node att = atts.item(a);
            final String value = getTextContent(att).trim();
            if ("enabled".equalsIgnoreCase(att.getNodeName())) {
                awsConfig.setEnabled(checkTrue(value));
            } else if (att.getNodeName().equals("connection-timeout-seconds")) {
                awsConfig.setConnectionTimeoutSeconds(getIntegerValue("connection-timeout-seconds", value, DEFAULT_VALUE));
            }
        }
        for (Node n : new IterableNodeList(node.getChildNodes())) {
            final String value = getTextContent(n).trim();
            if ("secret-key".equals(cleanNodeName(n.getNodeName()))) {
                awsConfig.setSecretKey(value);
            } else if ("access-key".equals(cleanNodeName(n.getNodeName()))) {
                awsConfig.setAccessKey(value);
            } else if ("region".equals(cleanNodeName(n.getNodeName()))) {
                awsConfig.setRegion(value);
            } else if ("host-header".equals(cleanNodeName(n.getNodeName()))) {
                awsConfig.setHostHeader(value);
            } else if ("security-group-name".equals(cleanNodeName(n.getNodeName()))) {
                awsConfig.setSecurityGroupName(value);
            } else if ("tag-key".equals(cleanNodeName(n.getNodeName()))) {
                awsConfig.setTagKey(value);
            } else if ("tag-value".equals(cleanNodeName(n.getNodeName()))) {
                awsConfig.setTagValue(value);
            }
        }
    }

    private void handleMulticast(final org.w3c.dom.Node node) {
        final JoinConfig join = config.getNetworkConfig().getJoin();
        final NamedNodeMap atts = node.getAttributes();
        final MulticastConfig multicastConfig = join.getMulticastConfig();
        for (int a = 0; a < atts.getLength(); a++) {
            final org.w3c.dom.Node att = atts.item(a);
            final String value = getTextContent(att).trim();
            if ("enabled".equalsIgnoreCase(att.getNodeName())) {
                multicastConfig.setEnabled(checkTrue(value));
            }
        }
        for (Node n : new IterableNodeList(node.getChildNodes())) {
            final String value = getTextContent(n).trim();
            if ("multicast-group".equals(cleanNodeName(n.getNodeName()))) {
                multicastConfig.setMulticastGroup(value);
            } else if ("multicast-port".equals(cleanNodeName(n.getNodeName()))) {
                multicastConfig.setMulticastPort(Integer.parseInt(value));
            } else if ("multicast-timeout-seconds".equals(cleanNodeName(n.getNodeName()))) {
                multicastConfig.setMulticastTimeoutSeconds(Integer.parseInt(value));
            } else if ("multicast-time-to-live-seconds".equals(cleanNodeName(n.getNodeName()))) {
                //we need this line for the time being to prevent not reading the multicast-time-to-live-seconds property
                //for more info see: https://github.com/hazelcast/hazelcast/issues/752
                multicastConfig.setMulticastTimeToLive(Integer.parseInt(value));
            } else if ("multicast-time-to-live".equals(cleanNodeName(n.getNodeName()))) {
                multicastConfig.setMulticastTimeToLive(Integer.parseInt(value));
            } else if ("trusted-interfaces".equals(cleanNodeName(n.getNodeName()))) {
                for (org.w3c.dom.Node child : new IterableNodeList(n.getChildNodes())) {
                    if ("interface".equalsIgnoreCase(cleanNodeName(child.getNodeName()))) {
                        multicastConfig.addTrustedInterface(getTextContent(child).trim());
                    }
                }
            }
        }
    }

    private void handleTcpIp(final org.w3c.dom.Node node) {
        final NamedNodeMap atts = node.getAttributes();
        final JoinConfig join = config.getNetworkConfig().getJoin();
        final TcpIpConfig tcpIpConfig = join.getTcpIpConfig();
        for (int a = 0; a < atts.getLength(); a++) {
            final org.w3c.dom.Node att = atts.item(a);
            final String value = getTextContent(att).trim();
            if (att.getNodeName().equals("enabled")) {
                tcpIpConfig.setEnabled(checkTrue(value));
            } else if (att.getNodeName().equals("connection-timeout-seconds")) {
                tcpIpConfig.setConnectionTimeoutSeconds(getIntegerValue("connection-timeout-seconds", value, DEFAULT_VALUE));
            }
        }
        final NodeList nodelist = node.getChildNodes();
        final Set<String> memberTags = new HashSet<String>(Arrays.asList("interface", "member", "members"));
        for (int i = 0; i < nodelist.getLength(); i++) {
            final org.w3c.dom.Node n = nodelist.item(i);
            final String value = getTextContent(n).trim();
            if (cleanNodeName(n.getNodeName()).equals("required-member")) {
                tcpIpConfig.setRequiredMember(value);
            } else if (memberTags.contains(cleanNodeName(n.getNodeName()))) {
                tcpIpConfig.addMember(value);
            }
        }
    }

    private void handlePort(final Node node) {
        final String portStr = getTextContent(node).trim();
        final NetworkConfig networkConfig = config.getNetworkConfig();
        if (portStr != null && portStr.length() > 0) {
            networkConfig.setPort(Integer.parseInt(portStr));
        }
        final NamedNodeMap atts = node.getAttributes();
        for (int a = 0; a < atts.getLength(); a++) {
            final org.w3c.dom.Node att = atts.item(a);
            final String value = getTextContent(att).trim();

            if ("auto-increment".equals(att.getNodeName())) {
                networkConfig.setPortAutoIncrement(checkTrue(value));
            } else if ("port-count".equals(att.getNodeName())) {
                int portCount = Integer.parseInt(value);
                networkConfig.setPortCount(portCount);
            }
        }
    }

    private void handleOutboundPorts(final Node child) {
        final NetworkConfig networkConfig = config.getNetworkConfig();
        for (Node n : new IterableNodeList(child.getChildNodes())) {
            final String nodeName = cleanNodeName(n.getNodeName());
            if ("ports".equals(nodeName)) {
                final String value = getTextContent(n);
                networkConfig.addOutboundPortDefinition(value);
            }
        }
    }

    private void handleQueue(final org.w3c.dom.Node node) {
        final Node attName = node.getAttributes().getNamedItem("name");
        final String name = getTextContent(attName);
        final QueueConfig qConfig = new QueueConfig();
        qConfig.setName(name);
        for (org.w3c.dom.Node n : new IterableNodeList(node.getChildNodes())) {
            final String nodeName = cleanNodeName(n.getNodeName());
            final String value = getTextContent(n).trim();
            if ("max-size".equals(nodeName)) {
                qConfig.setMaxSize(getIntegerValue("max-size", value, QueueConfig.DEFAULT_MAX_SIZE));
            } else if ("backup-count".equals(nodeName)) {
                qConfig.setBackupCount(getIntegerValue("backup-count", value, QueueConfig.DEFAULT_SYNC_BACKUP_COUNT));
            } else if ("async-backup-count".equals(nodeName)) {
                qConfig.setAsyncBackupCount(getIntegerValue("async-backup-count", value, QueueConfig.DEFAULT_ASYNC_BACKUP_COUNT));
            } else if ("item-listeners".equals(nodeName)) {
                for (org.w3c.dom.Node listenerNode : new IterableNodeList(n.getChildNodes())) {
                    if ("item-listener".equals(cleanNodeName(listenerNode))) {
                        final NamedNodeMap attrs = listenerNode.getAttributes();
                        boolean incValue = checkTrue(getTextContent(attrs.getNamedItem("include-value")));
                        String listenerClass = getTextContent(listenerNode);
                        qConfig.addItemListenerConfig(new ItemListenerConfig(listenerClass, incValue));
                    }
                }
            } else if ("statistics-enabled".equals(nodeName)) {
                qConfig.setStatisticsEnabled(checkTrue(value));
            } else if ("queue-store".equals(nodeName)) {
                final QueueStoreConfig queueStoreConfig = createQueueStoreConfig(n);
                qConfig.setQueueStoreConfig(queueStoreConfig);
            } else if ("empty-queue-ttl".equals(nodeName)) {
                qConfig.setEmptyQueueTtl(getIntegerValue("empty-queue-ttl", value, QueueConfig.DEFAULT_EMPTY_QUEUE_TTL));
            }
        }
        this.config.addQueueConfig(qConfig);
    }

    private void handleList(final org.w3c.dom.Node node) {
        final Node attName = node.getAttributes().getNamedItem("name");
        final String name = getTextContent(attName);
        final ListConfig lConfig = new ListConfig();
        lConfig.setName(name);
        for (org.w3c.dom.Node n : new IterableNodeList(node.getChildNodes())) {
            final String nodeName = cleanNodeName(n.getNodeName());
            final String value = getTextContent(n).trim();
            if ("max-size".equals(nodeName)) {
                lConfig.setMaxSize(getIntegerValue("max-size", value, ListConfig.DEFAULT_MAX_SIZE));
            } else if ("backup-count".equals(nodeName)) {
                lConfig.setBackupCount(getIntegerValue("backup-count", value, ListConfig.DEFAULT_SYNC_BACKUP_COUNT));
            } else if ("async-backup-count".equals(nodeName)) {
                lConfig.setAsyncBackupCount(getIntegerValue("async-backup-count", value, ListConfig.DEFAULT_ASYNC_BACKUP_COUNT));
            } else if ("item-listeners".equals(nodeName)) {
                for (org.w3c.dom.Node listenerNode : new IterableNodeList(n.getChildNodes())) {
                    if ("item-listener".equals(cleanNodeName(listenerNode))) {
                        final NamedNodeMap attrs = listenerNode.getAttributes();
                        boolean incValue = checkTrue(getTextContent(attrs.getNamedItem("include-value")));
                        String listenerClass = getTextContent(listenerNode);
                        lConfig.addItemListenerConfig(new ItemListenerConfig(listenerClass, incValue));
                    }
                }
            } else if ("statistics-enabled".equals(nodeName)) {
                lConfig.setStatisticsEnabled(checkTrue(value));
            }
        }
        this.config.addListConfig(lConfig);
    }

    private void handleSet(final org.w3c.dom.Node node) {
        final Node attName = node.getAttributes().getNamedItem("name");
        final String name = getTextContent(attName);
        final SetConfig sConfig = new SetConfig();
        sConfig.setName(name);
        for (org.w3c.dom.Node n : new IterableNodeList(node.getChildNodes())) {
            final String nodeName = cleanNodeName(n.getNodeName());
            final String value = getTextContent(n).trim();
            if ("max-size".equals(nodeName)) {
                sConfig.setMaxSize(getIntegerValue("max-size", value, SetConfig.DEFAULT_MAX_SIZE));
            } else if ("backup-count".equals(nodeName)) {
                sConfig.setBackupCount(getIntegerValue("backup-count", value, SetConfig.DEFAULT_SYNC_BACKUP_COUNT));
            } else if ("async-backup-count".equals(nodeName)) {
                sConfig.setAsyncBackupCount(getIntegerValue("async-backup-count", value, SetConfig.DEFAULT_ASYNC_BACKUP_COUNT));
            } else if ("item-listeners".equals(nodeName)) {
                for (org.w3c.dom.Node listenerNode : new IterableNodeList(n.getChildNodes())) {
                    if ("item-listener".equals(cleanNodeName(listenerNode))) {
                        final NamedNodeMap attrs = listenerNode.getAttributes();
                        boolean incValue = checkTrue(getTextContent(attrs.getNamedItem("include-value")));
                        String listenerClass = getTextContent(listenerNode);
                        sConfig.addItemListenerConfig(new ItemListenerConfig(listenerClass, incValue));
                    }
                }
            } else if ("statistics-enabled".equals(nodeName)) {
                sConfig.setStatisticsEnabled(checkTrue(value));
            }
        }
        this.config.addSetConfig(sConfig);
    }

    private void handleMultiMap(final org.w3c.dom.Node node) {
        final Node attName = node.getAttributes().getNamedItem("name");
        final String name = getTextContent(attName);
        final MultiMapConfig multiMapConfig = new MultiMapConfig();
        multiMapConfig.setName(name);
        for (org.w3c.dom.Node n : new IterableNodeList(node.getChildNodes())) {
            final String nodeName = cleanNodeName(n.getNodeName());
            final String value = getTextContent(n).trim();
            if ("value-collection-type".equals(nodeName)) {
                multiMapConfig.setValueCollectionType(value);
            } else if ("backup-count".equals(nodeName)) {
                multiMapConfig.setBackupCount(getIntegerValue("backup-count"
                        , value, MultiMapConfig.DEFAULT_SYNC_BACKUP_COUNT));
            } else if ("async-backup-count".equals(nodeName)) {
                multiMapConfig.setAsyncBackupCount(getIntegerValue("async-backup-count"
                        , value, MultiMapConfig.DEFAULT_ASYNC_BACKUP_COUNT));
            } else if ("entry-listeners".equals(nodeName)) {
                for (org.w3c.dom.Node listenerNode : new IterableNodeList(n.getChildNodes())) {
                    if ("entry-listener".equals(cleanNodeName(listenerNode))) {
                        final NamedNodeMap attrs = listenerNode.getAttributes();
                        boolean incValue = checkTrue(getTextContent(attrs.getNamedItem("include-value")));
                        boolean local = checkTrue(getTextContent(attrs.getNamedItem("local")));
                        String listenerClass = getTextContent(listenerNode);
                        multiMapConfig.addEntryListenerConfig(new EntryListenerConfig(listenerClass, local, incValue));
                    }
                }
            } else if ("statistics-enabled".equals(nodeName)) {
                multiMapConfig.setStatisticsEnabled(checkTrue(value));
            }
        }
        this.config.addMultiMapConfig(multiMapConfig);
    }

    private void handleReplicatedMap(final org.w3c.dom.Node node) {
        final Node attName = node.getAttributes().getNamedItem("name");
        final String name = getTextContent(attName);
        final ReplicatedMapConfig replicatedMapConfig = new ReplicatedMapConfig();
        replicatedMapConfig.setName(name);
        for (org.w3c.dom.Node n : new IterableNodeList(node.getChildNodes())) {
            final String nodeName = cleanNodeName(n.getNodeName());
            final String value = getTextContent(n).trim();
            if ("concurrency-level".equals(nodeName)) {
                replicatedMapConfig.setConcurrencyLevel(getIntegerValue("concurrency-level"
                        , value, ReplicatedMapConfig.DEFAULT_CONCURRENCY_LEVEL));
            } else if ("in-memory-format".equals(nodeName)) {
                replicatedMapConfig.setInMemoryFormat(InMemoryFormat.valueOf(upperCaseInternal(value)));
            } else if ("replication-delay-millis".equals(nodeName)) {
                replicatedMapConfig.setReplicationDelayMillis(getIntegerValue("replication-delay-millis"
                        , value, ReplicatedMapConfig.DEFAULT_REPLICATION_DELAY_MILLIS));
            } else if ("async-fillup".equals(nodeName)) {
                replicatedMapConfig.setAsyncFillup(checkTrue(value));
            } else if ("statistics-enabled".equals(nodeName)) {
                replicatedMapConfig.setStatisticsEnabled(checkTrue(value));
            } else if ("entry-listeners".equals(nodeName)) {
                for (org.w3c.dom.Node listenerNode : new IterableNodeList(n.getChildNodes())) {
                    if ("entry-listener".equals(cleanNodeName(listenerNode))) {
                        final NamedNodeMap attrs = listenerNode.getAttributes();
                        boolean incValue = checkTrue(getTextContent(attrs.getNamedItem("include-value")));
                        boolean local = checkTrue(getTextContent(attrs.getNamedItem("local")));
                        String listenerClass = getTextContent(listenerNode);
                        replicatedMapConfig.addEntryListenerConfig(new EntryListenerConfig(listenerClass, local, incValue));
                    }
                }
            }
        }
        this.config.addReplicatedMapConfig(replicatedMapConfig);
    }

    private void handleMap(final org.w3c.dom.Node node) throws Exception {
        final String name = getAttribute(node, "name");
        final MapConfig mapConfig = new MapConfig();
        mapConfig.setName(name);
        for (org.w3c.dom.Node n : new IterableNodeList(node.getChildNodes())) {
            final String nodeName = cleanNodeName(n.getNodeName());
            final String value = getTextContent(n).trim();
            if ("backup-count".equals(nodeName)) {
                mapConfig.setBackupCount(getIntegerValue("backup-count", value, MapConfig.DEFAULT_BACKUP_COUNT));
            } else if ("in-memory-format".equals(nodeName)) {
                mapConfig.setInMemoryFormat(InMemoryFormat.valueOf(upperCaseInternal(value)));
            } else if ("async-backup-count".equals(nodeName)) {
                mapConfig.setAsyncBackupCount(getIntegerValue("async-backup-count", value, MapConfig.MIN_BACKUP_COUNT));
            } else if ("eviction-policy".equals(nodeName)) {
                mapConfig.setEvictionPolicy(MapConfig.EvictionPolicy.valueOf(upperCaseInternal(value)));
            } else if ("max-size".equals(nodeName)) {
                final MaxSizeConfig msc = mapConfig.getMaxSizeConfig();
                final Node maxSizePolicy = n.getAttributes().getNamedItem("policy");
                if (maxSizePolicy != null) {
                    msc.setMaxSizePolicy(MaxSizeConfig.MaxSizePolicy.valueOf(upperCaseInternal(getTextContent(maxSizePolicy))));
                }
                int size;
                if (value.length() < 2) {
                    size = Integer.parseInt(value);
                } else {
                    char last = value.charAt(value.length() - 1);
                    int type = 0;
                    if (last == 'g' || last == 'G') {
                        type = 1;
                    } else if (last == 'm' || last == 'M') {
                        type = 2;
                    }
                    if (type == 0) {
                        size = Integer.parseInt(value);
                    } else if (type == 1) {
                        size = Integer.parseInt(value.substring(0, value.length() - 1)) * THOUSAND_FACTOR;
                    } else {
                        size = Integer.parseInt(value.substring(0, value.length() - 1));
                    }
                }
                msc.setSize(size);
            } else if ("eviction-percentage".equals(nodeName)) {
                mapConfig.setEvictionPercentage(getIntegerValue("eviction-percentage", value,
                        MapConfig.DEFAULT_EVICTION_PERCENTAGE));
            } else if ("time-to-live-seconds".equals(nodeName)) {
                mapConfig.setTimeToLiveSeconds(getIntegerValue("time-to-live-seconds", value,
                        MapConfig.DEFAULT_TTL_SECONDS));
            } else if ("max-idle-seconds".equals(nodeName)) {
                mapConfig.setMaxIdleSeconds(getIntegerValue("max-idle-seconds", value,
                        MapConfig.DEFAULT_MAX_IDLE_SECONDS));
            } else if ("map-store".equals(nodeName)) {
                MapStoreConfig mapStoreConfig = createMapStoreConfig(n);
                mapConfig.setMapStoreConfig(mapStoreConfig);
            } else if ("near-cache".equals(nodeName)) {
                handleViaReflection(n, mapConfig, new NearCacheConfig());
            } else if ("merge-policy".equals(nodeName)) {
                mapConfig.setMergePolicy(value);
            } else if ("read-backup-data".equals(nodeName)) {
                mapConfig.setReadBackupData(checkTrue(value));
            } else if ("statistics-enabled".equals(nodeName)) {
                mapConfig.setStatisticsEnabled(checkTrue(value));
            } else if ("wan-replication-ref".equals(nodeName)) {
                WanReplicationRef wanReplicationRef = new WanReplicationRef();
                final String wanName = getAttribute(n, "name");
                wanReplicationRef.setName(wanName);
                for (org.w3c.dom.Node wanChild : new IterableNodeList(n.getChildNodes())) {
                    final String wanChildName = cleanNodeName(wanChild.getNodeName());
                    final String wanChildValue = getTextContent(n);
                    if ("merge-policy".equals(wanChildName)) {
                        wanReplicationRef.setMergePolicy(wanChildValue);
                    }
                }
                mapConfig.setWanReplicationRef(wanReplicationRef);
            } else if ("indexes".equals(nodeName)) {
                for (org.w3c.dom.Node indexNode : new IterableNodeList(n.getChildNodes())) {
                    if ("index".equals(cleanNodeName(indexNode))) {
                        final NamedNodeMap attrs = indexNode.getAttributes();
                        boolean ordered = checkTrue(getTextContent(attrs.getNamedItem("ordered")));
                        String attribute = getTextContent(indexNode);
                        mapConfig.addMapIndexConfig(new MapIndexConfig(attribute, ordered));
                    }
                }
            } else if ("entry-listeners".equals(nodeName)) {
                for (org.w3c.dom.Node listenerNode : new IterableNodeList(n.getChildNodes())) {
                    if ("entry-listener".equals(cleanNodeName(listenerNode))) {
                        final NamedNodeMap attrs = listenerNode.getAttributes();
                        boolean incValue = checkTrue(getTextContent(attrs.getNamedItem("include-value")));
                        boolean local = checkTrue(getTextContent(attrs.getNamedItem("local")));
                        String listenerClass = getTextContent(listenerNode);
                        mapConfig.addEntryListenerConfig(new EntryListenerConfig(listenerClass, local, incValue));
                    }
                }
            } else if ("partition-strategy".equals(nodeName)) {
                mapConfig.setPartitioningStrategyConfig(new PartitioningStrategyConfig(value));
            }
        }
        this.config.addMapConfig(mapConfig);
    }

    private MapStoreConfig createMapStoreConfig(final org.w3c.dom.Node node) {
        MapStoreConfig mapStoreConfig = new MapStoreConfig();
        final NamedNodeMap atts = node.getAttributes();
        for (int a = 0; a < atts.getLength(); a++) {
            final org.w3c.dom.Node att = atts.item(a);
            final String value = getTextContent(att).trim();
            if ("enabled".equals(att.getNodeName())) {
                mapStoreConfig.setEnabled(checkTrue(value));
            } else if ("initial-mode".equals(att.getNodeName())) {
                final InitialLoadMode mode = InitialLoadMode.valueOf(upperCaseInternal(getTextContent(att)));
                mapStoreConfig.setInitialLoadMode(mode);
            }
        }
        for (org.w3c.dom.Node n : new IterableNodeList(node.getChildNodes())) {
            final String nodeName = cleanNodeName(n.getNodeName());
            if ("class-name".equals(nodeName)) {
                mapStoreConfig.setClassName(getTextContent(n).trim());
            } else if ("factory-class-name".equals(nodeName)) {
                mapStoreConfig.setFactoryClassName(getTextContent(n).trim());
            } else if ("write-delay-seconds".equals(nodeName)) {
                mapStoreConfig.setWriteDelaySeconds(getIntegerValue("write-delay-seconds", getTextContent(n).trim(),
                        MapStoreConfig.DEFAULT_WRITE_DELAY_SECONDS));
            } else if ("write-batch-size".equals(nodeName)) {
                mapStoreConfig.setWriteBatchSize(getIntegerValue("write-batch-size", getTextContent(n).trim(),
                        MapStoreConfig.DEFAULT_WRITE_BATCH_SIZE));
            } else if ("properties".equals(nodeName)) {
                fillProperties(n, mapStoreConfig.getProperties());
            }
        }
        return mapStoreConfig;
    }

    private QueueStoreConfig createQueueStoreConfig(final org.w3c.dom.Node node) {
        QueueStoreConfig queueStoreConfig = new QueueStoreConfig();
        final NamedNodeMap atts = node.getAttributes();
        for (int a = 0; a < atts.getLength(); a++) {
            final org.w3c.dom.Node att = atts.item(a);
            final String value = getTextContent(att).trim();
            if (att.getNodeName().equals("enabled")) {
                queueStoreConfig.setEnabled(checkTrue(value));
            }
        }
        for (org.w3c.dom.Node n : new IterableNodeList(node.getChildNodes())) {
            final String nodeName = cleanNodeName(n.getNodeName());
            if ("class-name".equals(nodeName)) {
                queueStoreConfig.setClassName(getTextContent(n).trim());
            } else if ("factory-class-name".equals(nodeName)) {
                queueStoreConfig.setFactoryClassName(getTextContent(n).trim());
            } else if ("properties".equals(nodeName)) {
                fillProperties(n, queueStoreConfig.getProperties());
            }
        }
        return queueStoreConfig;
    }

    private void handleSSLConfig(final org.w3c.dom.Node node) {
        SSLConfig sslConfig = new SSLConfig();
        final NamedNodeMap atts = node.getAttributes();
        final Node enabledNode = atts.getNamedItem("enabled");
        final boolean enabled = enabledNode != null && checkTrue(getTextContent(enabledNode).trim());
        sslConfig.setEnabled(enabled);

        for (org.w3c.dom.Node n : new IterableNodeList(node.getChildNodes())) {
            final String nodeName = cleanNodeName(n.getNodeName());
            if ("factory-class-name".equals(nodeName)) {
                sslConfig.setFactoryClassName(getTextContent(n).trim());
            } else if ("properties".equals(nodeName)) {
                fillProperties(n, sslConfig.getProperties());
            }
        }
        config.getNetworkConfig().setSSLConfig(sslConfig);
    }

    private void handleSocketInterceptorConfig(final org.w3c.dom.Node node) {
        SocketInterceptorConfig socketInterceptorConfig = parseSocketInterceptorConfig(node);
        config.getNetworkConfig().setSocketInterceptorConfig(socketInterceptorConfig);
    }

    private void handleTopic(final org.w3c.dom.Node node) {
        final Node attName = node.getAttributes().getNamedItem("name");
        final String name = getTextContent(attName);
        final TopicConfig tConfig = new TopicConfig();
        tConfig.setName(name);
        for (org.w3c.dom.Node n : new IterableNodeList(node.getChildNodes())) {
            final String nodeName = cleanNodeName(n.getNodeName());
            if (nodeName.equals("global-ordering-enabled")) {
                tConfig.setGlobalOrderingEnabled(checkTrue(getTextContent(n)));
            } else if ("message-listeners".equals(nodeName)) {
                for (org.w3c.dom.Node listenerNode : new IterableNodeList(n.getChildNodes())) {
                    if ("message-listener".equals(cleanNodeName(listenerNode))) {
                        tConfig.addMessageListenerConfig(new ListenerConfig(getTextContent(listenerNode)));
                    }
                }
            } else if ("statistics-enabled".equals(nodeName)) {
                tConfig.setStatisticsEnabled(checkTrue(getTextContent(n)));
            }
        }
        config.addTopicConfig(tConfig);
    }

    private void handleJobTracker(final Node node) {
        final Node attName = node.getAttributes().getNamedItem("name");
        final String name = getTextContent(attName);
        final JobTrackerConfig jConfig = new JobTrackerConfig();
        jConfig.setName(name);
        for (org.w3c.dom.Node n : new IterableNodeList(node.getChildNodes())) {
            final String nodeName = cleanNodeName(n.getNodeName());
            final String value = getTextContent(n).trim();
            if ("max-thread-size".equals(nodeName)) {
                jConfig.setMaxThreadSize(getIntegerValue("max-thread-size", value, JobTrackerConfig.DEFAULT_MAX_THREAD_SIZE));
            } else if ("queue-size".equals(nodeName)) {
                jConfig.setQueueSize(getIntegerValue("queue-size", value, JobTrackerConfig.DEFAULT_QUEUE_SIZE));
            } else if ("retry-count".equals(nodeName)) {
                jConfig.setRetryCount(getIntegerValue("retry-count", value, JobTrackerConfig.DEFAULT_RETRY_COUNT));
            } else if ("chunk-size".equals(nodeName)) {
                jConfig.setChunkSize(getIntegerValue("chunk-size", value, JobTrackerConfig.DEFAULT_CHUNK_SIZE));
            } else if ("communicate-stats".equals(nodeName)) {
                jConfig.setCommunicateStats(value == null || value.length() == 0
                        ? JobTrackerConfig.DEFAULT_COMMUNICATE_STATS : Boolean.parseBoolean(value));
            } else if ("topology-changed-stategy".equals(nodeName)) {
                TopologyChangedStrategy topologyChangedStrategy = JobTrackerConfig.DEFAULT_TOPOLOGY_CHANGED_STRATEGY;
                for (TopologyChangedStrategy temp : TopologyChangedStrategy.values()) {
                    if (temp.name().equals(value)) {
                        topologyChangedStrategy = temp;
                    }
                }
                jConfig.setTopologyChangedStrategy(topologyChangedStrategy);
            }
        }
        config.addJobTrackerConfig(jConfig);
    }

    private void handleSemaphore(final org.w3c.dom.Node node) {
        final Node attName = node.getAttributes().getNamedItem("name");
        final String name = getTextContent(attName);
        final SemaphoreConfig sConfig = new SemaphoreConfig();
        sConfig.setName(name);
        for (org.w3c.dom.Node n : new IterableNodeList(node.getChildNodes())) {
            final String nodeName = cleanNodeName(n.getNodeName());
            final String value = getTextContent(n).trim();
            if ("initial-permits".equals(nodeName)) {
                sConfig.setInitialPermits(getIntegerValue("initial-permits", value, 0));
            } else if ("backup-count".equals(nodeName)) {
                sConfig.setBackupCount(getIntegerValue("backup-count"
                        , value, SemaphoreConfig.DEFAULT_SYNC_BACKUP_COUNT));
            } else if ("async-backup-count".equals(nodeName)) {
                sConfig.setAsyncBackupCount(getIntegerValue("async-backup-count"
                        , value, SemaphoreConfig.DEFAULT_ASYNC_BACKUP_COUNT));
            }
        }
        config.addSemaphoreConfig(sConfig);
    }

    private void handleListeners(final org.w3c.dom.Node node) throws Exception {
        for (org.w3c.dom.Node child : new IterableNodeList(node.getChildNodes())) {
            if ("listener".equals(cleanNodeName(child))) {
                String listenerClass = getTextContent(child);
                config.addListenerConfig(new ListenerConfig(listenerClass));
            }
        }
    }

    private void handlePartitionGroup(Node node) {
        final NamedNodeMap atts = node.getAttributes();
        final Node enabledNode = atts.getNamedItem("enabled");
        final boolean enabled = enabledNode != null ? checkTrue(getTextContent(enabledNode)) : false;
        config.getPartitionGroupConfig().setEnabled(enabled);
        final Node groupTypeNode = atts.getNamedItem("group-type");
        final MemberGroupType groupType = groupTypeNode != null
                ? MemberGroupType.valueOf(upperCaseInternal(getTextContent(groupTypeNode)))
                : MemberGroupType.PER_MEMBER;
        config.getPartitionGroupConfig().setGroupType(groupType);
        for (org.w3c.dom.Node child : new IterableNodeList(node.getChildNodes())) {
            if ("member-group".equals(cleanNodeName(child))) {
                handleMemberGroup(child);
            }
        }
    }

    private void handleMemberGroup(Node node) {
        MemberGroupConfig memberGroupConfig = new MemberGroupConfig();
        for (org.w3c.dom.Node child : new IterableNodeList(node.getChildNodes())) {
            if ("interface".equals(cleanNodeName(child))) {
                String value = getTextContent(child);
                memberGroupConfig.addInterface(value);
            }
        }
        config.getPartitionGroupConfig().addMemberGroupConfig(memberGroupConfig);
    }

    private void handleSerialization(final Node node) {
        SerializationConfig serializationConfig = parseSerialization(node);
        config.setSerializationConfig(serializationConfig);
    }

    private void handleManagementCenterConfig(final Node node) {
        NamedNodeMap attrs = node.getAttributes();

        final Node enabledNode = attrs.getNamedItem("enabled");
        boolean enabled = enabledNode != null && checkTrue(getTextContent(enabledNode));

        final Node intervalNode = attrs.getNamedItem("update-interval");
        final int interval = intervalNode != null ? getIntegerValue("update-interval",
                getTextContent(intervalNode), DEFAULT_VALUE) : FIVE;

        final String url = getTextContent(node);
        ManagementCenterConfig managementCenterConfig = config.getManagementCenterConfig();
        managementCenterConfig.setEnabled(enabled);
        managementCenterConfig.setUpdateInterval(interval);
        managementCenterConfig.setUrl("".equals(url) ? null : url);
    }

    private void handleSecurity(final org.w3c.dom.Node node) throws Exception {
        final NamedNodeMap atts = node.getAttributes();
        final Node enabledNode = atts.getNamedItem("enabled");
        final boolean enabled = enabledNode != null && checkTrue(getTextContent(enabledNode));
        config.getSecurityConfig().setEnabled(enabled);
        for (org.w3c.dom.Node child : new IterableNodeList(node.getChildNodes())) {
            final String nodeName = cleanNodeName(child.getNodeName());
            if ("member-credentials-factory".equals(nodeName)) {
                handleCredentialsFactory(child);
            } else if ("member-login-modules".equals(nodeName)) {
                handleLoginModules(child, true);
            } else if ("client-login-modules".equals(nodeName)) {
                handleLoginModules(child, false);
            } else if ("client-permission-policy".equals(nodeName)) {
                handlePermissionPolicy(child);
            } else if ("client-permissions".equals(nodeName)) {
                handleSecurityPermissions(child);
            } else if ("security-interceptors".equals(nodeName)) {
                handleSecurityInterceptors(child);
            }
        }
    }

    private void handleSecurityInterceptors(final org.w3c.dom.Node node) throws Exception {
        final SecurityConfig cfg = config.getSecurityConfig();
        for (org.w3c.dom.Node child : new IterableNodeList(node.getChildNodes())) {
            final String nodeName = cleanNodeName(child.getNodeName());
            if ("interceptor".equals(nodeName)) {
                final NamedNodeMap attrs = child.getAttributes();
                Node classNameNode = attrs.getNamedItem("class-name");
                String className = getTextContent(classNameNode);
                cfg.addSecurityInterceptorConfig(new SecurityInterceptorConfig(className));
            }
        }
    }

    private void handleCredentialsFactory(final org.w3c.dom.Node node) throws Exception {
        final NamedNodeMap attrs = node.getAttributes();
        Node classNameNode = attrs.getNamedItem("class-name");
        String className = getTextContent(classNameNode);
        final SecurityConfig cfg = config.getSecurityConfig();
        final CredentialsFactoryConfig credentialsFactoryConfig = new CredentialsFactoryConfig(className);
        cfg.setMemberCredentialsConfig(credentialsFactoryConfig);
        for (org.w3c.dom.Node child : new IterableNodeList(node.getChildNodes())) {
            final String nodeName = cleanNodeName(child.getNodeName());
            if ("properties".equals(nodeName)) {
                fillProperties(child, credentialsFactoryConfig.getProperties());
                break;
            }
        }
    }

    private void handleLoginModules(final org.w3c.dom.Node node, boolean member) throws Exception {
        final SecurityConfig cfg = config.getSecurityConfig();
        for (org.w3c.dom.Node child : new IterableNodeList(node.getChildNodes())) {
            final String nodeName = cleanNodeName(child.getNodeName());
            if ("login-module".equals(nodeName)) {
                LoginModuleConfig lm = handleLoginModule(child);
                if (member) {
                    cfg.addMemberLoginModuleConfig(lm);
                } else {
                    cfg.addClientLoginModuleConfig(lm);
                }
            }
        }
    }

    private LoginModuleConfig handleLoginModule(final org.w3c.dom.Node node) throws Exception {
        final NamedNodeMap attrs = node.getAttributes();
        Node classNameNode = attrs.getNamedItem("class-name");
        String className = getTextContent(classNameNode);
        Node usageNode = attrs.getNamedItem("usage");
        LoginModuleUsage usage = usageNode != null ? LoginModuleUsage.get(getTextContent(usageNode))
                : LoginModuleUsage.REQUIRED;
        final LoginModuleConfig moduleConfig = new LoginModuleConfig(className, usage);
        for (org.w3c.dom.Node child : new IterableNodeList(node.getChildNodes())) {
            final String nodeName = cleanNodeName(child.getNodeName());
            if ("properties".equals(nodeName)) {
                fillProperties(child, moduleConfig.getProperties());
                break;
            }
        }
        return moduleConfig;
    }

    private void handlePermissionPolicy(final org.w3c.dom.Node node) throws Exception {
        final NamedNodeMap attrs = node.getAttributes();
        Node classNameNode = attrs.getNamedItem("class-name");
        String className = getTextContent(classNameNode);
        final SecurityConfig cfg = config.getSecurityConfig();
        final PermissionPolicyConfig policyConfig = new PermissionPolicyConfig(className);
        cfg.setClientPolicyConfig(policyConfig);
        for (org.w3c.dom.Node child : new IterableNodeList(node.getChildNodes())) {
            final String nodeName = cleanNodeName(child.getNodeName());
            if ("properties".equals(nodeName)) {
                fillProperties(child, policyConfig.getProperties());
                break;
            }
        }
    }

    private void handleSecurityPermissions(final org.w3c.dom.Node node) throws Exception {
        for (org.w3c.dom.Node child : new IterableNodeList(node.getChildNodes())) {
            final String nodeName = cleanNodeName(child.getNodeName());
            PermissionType type;
            if ("map-permission".equals(nodeName)) {
                type = PermissionType.MAP;
            } else if ("queue-permission".equals(nodeName)) {
                type = PermissionType.QUEUE;
            } else if ("multimap-permission".equals(nodeName)) {
                type = PermissionType.MULTIMAP;
            } else if ("topic-permission".equals(nodeName)) {
                type = PermissionType.TOPIC;
            } else if ("list-permission".equals(nodeName)) {
                type = PermissionType.LIST;
            } else if ("set-permission".equals(nodeName)) {
                type = PermissionType.SET;
            } else if ("lock-permission".equals(nodeName)) {
                type = PermissionType.LOCK;
            } else if ("atomic-long-permission".equals(nodeName)) {
                type = PermissionType.ATOMIC_LONG;
            } else if ("countdown-latch-permission".equals(nodeName)) {
                type = PermissionType.COUNTDOWN_LATCH;
            } else if ("semaphore-permission".equals(nodeName)) {
                type = PermissionType.SEMAPHORE;
            } else if ("id-generator-permission".equals(nodeName)) {
                type = PermissionType.ID_GENERATOR;
            } else if ("executor-service-permission".equals(nodeName)) {
                type = PermissionType.EXECUTOR_SERVICE;
            } else if ("transaction-permission".equals(nodeName)) {
                type = PermissionType.TRANSACTION;
            } else if ("all-permissions".equals(nodeName)) {
                type = PermissionType.ALL;
            } else {
                continue;
            }
            handleSecurityPermission(child, type);
        }
    }

    private void handleSecurityPermission(final org.w3c.dom.Node node, PermissionType type) throws Exception {
        final SecurityConfig cfg = config.getSecurityConfig();
        final NamedNodeMap attrs = node.getAttributes();
        Node nameNode = attrs.getNamedItem("name");
        String name = nameNode != null ? getTextContent(nameNode) : "*";
        Node principalNode = attrs.getNamedItem("principal");
        String principal = principalNode != null ? getTextContent(principalNode) : "*";
        final PermissionConfig permConfig = new PermissionConfig(type, name, principal);
        cfg.addClientPermissionConfig(permConfig);
        for (org.w3c.dom.Node child : new IterableNodeList(node.getChildNodes())) {
            final String nodeName = cleanNodeName(child.getNodeName());
            if ("endpoints".equals(nodeName)) {
                handleSecurityPermissionEndpoints(child, permConfig);
            } else if ("actions".equals(nodeName)) {
                handleSecurityPermissionActions(child, permConfig);
            }
        }
    }

    private void handleSecurityPermissionEndpoints(final org.w3c.dom.Node node, PermissionConfig permConfig)
            throws Exception {
        for (org.w3c.dom.Node child : new IterableNodeList(node.getChildNodes())) {
            final String nodeName = cleanNodeName(child.getNodeName());
            if ("endpoint".equals(nodeName)) {
                permConfig.addEndpoint(getTextContent(child).trim());
            }
        }
    }

    private void handleSecurityPermissionActions(final org.w3c.dom.Node node, PermissionConfig permConfig)
            throws Exception {
        for (org.w3c.dom.Node child : new IterableNodeList(node.getChildNodes())) {
            final String nodeName = cleanNodeName(child.getNodeName());
            if ("action".equals(nodeName)) {
                permConfig.addAction(getTextContent(child).trim());
            }
        }
    }
}<|MERGE_RESOLUTION|>--- conflicted
+++ resolved
@@ -93,126 +93,10 @@
      * Constructs a XmlConfigBuilder that tries to find a usable XML configuration file.
      */
     public XmlConfigBuilder() {
-<<<<<<< HEAD
-        try {
-            if (loadFromSystemProperty()) {
-                return;
-            }
-            if (loadFromWorkingDirectory()) {
-                return;
-            }
-            if (loadHazelcastXmlFromClasspath()) {
-                return;
-            }
-            loadDefaultConfigurationFromClasspath();
-        } catch (RuntimeException e) {
-            throw new HazelcastException(e);
-        }
-    }
-
-    private void loadDefaultConfigurationFromClasspath() {
-        LOGGER.info("Loading 'hazelcast-default.xml' from classpath.");
-
-        configurationUrl = Config.class.getClassLoader().getResource("hazelcast-default.xml");
-
-        if (configurationUrl == null) {
-            throw new HazelcastException("Could not find 'hazelcast-default.xml' in the classpath!"
-                    + "This may be due to a wrong-packaged or corrupted jar file.");
-        }
-
-        in = Config.class.getClassLoader().getResourceAsStream("hazelcast-default.xml");
-        if (in == null) {
-            throw new HazelcastException("Could not load 'hazelcast-default.xml' from classpath");
-        }
-    }
-
-    private boolean loadHazelcastXmlFromClasspath() {
-        URL url = Config.class.getClassLoader().getResource("hazelcast.xml");
-        if (url == null) {
-            LOGGER.finest("Could not find 'hazelcast.xml' in classpath.");
-            return false;
-        }
-        LOGGER.info("Loading 'hazelcast.xml' from classpath.");
-        configurationUrl = url;
-        in = Config.class.getClassLoader().getResourceAsStream("hazelcast.xml");
-        if (in == null) {
-            throw new HazelcastException("Could not load 'hazelcast.xml' from classpath");
-        }
-        return true;
-    }
-
-    private boolean loadFromWorkingDirectory() {
-        File file = new File("hazelcast.xml");
-        if (!file.exists()) {
-            LOGGER.finest("Could not find 'hazelcast.xml' in working directory.");
-            return false;
-        }
-        LOGGER.info("Loading 'hazelcast.xml' from working directory.");
-        configurationFile = file;
-        try {
-            in = new FileInputStream(file);
-        } catch (FileNotFoundException e) {
-            throw new HazelcastException("Failed to open file: " + file.getAbsolutePath(), e);
-        }
-        return true;
-    }
-
-    private boolean loadFromSystemProperty() {
-        String configSystemProperty = System.getProperty("hazelcast.config");
-
-        if (configSystemProperty == null) {
-            LOGGER.finest("Could not 'hazelcast.config' System property");
-            return false;
-        }
-
-        LOGGER.info("Loading configuration " + configSystemProperty + " from System property 'hazelcast.config'");
-
-        if (configSystemProperty.startsWith("classpath:")) {
-            loadSystemPropertyClassPathResource(configSystemProperty);
-        } else {
-            loadSystemPropertyFileResource(configSystemProperty);
-        }
-        return true;
-    }
-
-    private void loadSystemPropertyFileResource(String configSystemProperty) {
-        //it is a file.
-        configurationFile = new File(configSystemProperty);
-        LOGGER.info("Using configuration file at " + configurationFile.getAbsolutePath());
-
-        if (!configurationFile.exists()) {
-            String msg = "Config file at '" + configurationFile.getAbsolutePath() + "' doesn't exist.";
-            throw new HazelcastException(msg);
-        }
-
-        try {
-            in = new FileInputStream(configurationFile);
-        } catch (FileNotFoundException e) {
-            throw new HazelcastException("Failed to open file: " + configurationFile.getAbsolutePath(), e);
-        }
-    }
-
-    private void loadSystemPropertyClassPathResource(String configSystemProperty) {
-        //it is a explicit configured classpath resource.
-        String resource = configSystemProperty.substring("classpath:".length());
-
-        LOGGER.info("Using classpath resource at " + resource);
-
-        if (resource.isEmpty()) {
-            throw new HazelcastException("classpath resource can't be empty");
-        }
-
-        in = Config.class.getClassLoader().getResourceAsStream(resource);
-        if (in == null) {
-            throw new HazelcastException("Could not load classpath resource: " + resource);
-        }
-        configurationUrl = Config.class.getResource(resource);
-=======
         XmlConfigLocator locator = new XmlConfigLocator();
         this.in = locator.getIn();
         this.configurationFile = locator.getConfigurationFile();
         this.configurationUrl = locator.getConfigurationUrl();
->>>>>>> c56db205
     }
 
     /**
