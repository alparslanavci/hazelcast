/*
 * Copyright (c) 2008-2013, Hazelcast, Inc. All Rights Reserved.
 *
 * Licensed under the Apache License, Version 2.0 (the "License");
 * you may not use this file except in compliance with the License.
 * You may obtain a copy of the License at
 *
 * http://www.apache.org/licenses/LICENSE-2.0
 *
 * Unless required by applicable law or agreed to in writing, software
 * distributed under the License is distributed on an "AS IS" BASIS,
 * WITHOUT WARRANTIES OR CONDITIONS OF ANY KIND, either express or implied.
 * See the License for the specific language governing permissions and
 * limitations under the License.
 */

package com.hazelcast.concurrent.semaphore.client;

import com.hazelcast.concurrent.semaphore.AcquireOperation;
import com.hazelcast.concurrent.semaphore.SemaphorePortableHook;
import com.hazelcast.nio.serialization.PortableReader;
import com.hazelcast.nio.serialization.PortableWriter;
import com.hazelcast.security.permission.ActionConstants;
import com.hazelcast.security.permission.SemaphorePermission;
import com.hazelcast.spi.Operation;

import java.io.IOException;
import java.security.Permission;

/**
 * @author ali 5/13/13
 */
public class AcquireRequest extends SemaphoreRequest {

    long timeout;

    public AcquireRequest() {
    }

    public AcquireRequest(String name, int permitCount, long timeout) {
        super(name, permitCount);
        this.timeout = timeout;
    }

    @Override
    protected Operation prepareOperation() {
        return new AcquireOperation(name, permitCount, timeout);
    }

    @Override
    public int getClassId() {
        return SemaphorePortableHook.ACQUIRE;
    }

<<<<<<< HEAD
    public void write(PortableWriter writer) throws IOException {
        super.write(writer);
        writer.writeLong("t",timeout);
    }

    public void read(PortableReader reader) throws IOException {
        super.read(reader);
=======
    @Override
    public void writePortable(PortableWriter writer) throws IOException {
        super.writePortable(writer);
        writer.writeLong("t",timeout);
    }

    @Override
    public void readPortable(PortableReader reader) throws IOException {
        super.readPortable(reader);
>>>>>>> 708107b9
        timeout = reader.readLong("t");
    }

    @Override
    public Permission getRequiredPermission() {
        return new SemaphorePermission(name, ActionConstants.ACTION_ACQUIRE);
    }
}<|MERGE_RESOLUTION|>--- conflicted
+++ resolved
@@ -52,7 +52,6 @@
         return SemaphorePortableHook.ACQUIRE;
     }
 
-<<<<<<< HEAD
     public void write(PortableWriter writer) throws IOException {
         super.write(writer);
         writer.writeLong("t",timeout);
@@ -60,17 +59,6 @@
 
     public void read(PortableReader reader) throws IOException {
         super.read(reader);
-=======
-    @Override
-    public void writePortable(PortableWriter writer) throws IOException {
-        super.writePortable(writer);
-        writer.writeLong("t",timeout);
-    }
-
-    @Override
-    public void readPortable(PortableReader reader) throws IOException {
-        super.readPortable(reader);
->>>>>>> 708107b9
         timeout = reader.readLong("t");
     }
 
