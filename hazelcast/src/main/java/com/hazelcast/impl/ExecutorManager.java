/*
 * Copyright (c) 2008-2012, Hazel Bilisim Ltd. All Rights Reserved.
 *
 * Licensed under the Apache License, Version 2.0 (the "License");
 * you may not use this file except in compliance with the License.
 * You may obtain a copy of the License at
 *
 * http://www.apache.org/licenses/LICENSE-2.0
 *
 * Unless required by applicable law or agreed to in writing, software
 * distributed under the License is distributed on an "AS IS" BASIS,
 * WITHOUT WARRANTIES OR CONDITIONS OF ANY KIND, either express or implied.
 * See the License for the specific language governing permissions and
 * limitations under the License.
 */

package com.hazelcast.impl;

import com.hazelcast.config.ExecutorConfig;
import com.hazelcast.core.DistributedTask;
import com.hazelcast.core.Member;
import com.hazelcast.impl.executor.ParallelExecutor;
import com.hazelcast.impl.executor.ParallelExecutorService;
import com.hazelcast.impl.monitor.ExecutorOperationsCounter;
import com.hazelcast.impl.monitor.LocalExecutorOperationStatsImpl;
import com.hazelcast.nio.Address;
import com.hazelcast.nio.Data;
import com.hazelcast.partition.Partition;
import com.hazelcast.security.SecureCallable;
import com.hazelcast.util.Clock;

import java.util.*;
import java.util.concurrent.*;
import java.util.concurrent.atomic.AtomicLong;
import java.util.logging.Level;

import static com.hazelcast.impl.ClusterOperation.CANCEL_EXECUTION;
import static com.hazelcast.impl.ClusterOperation.EXECUTE;
import static com.hazelcast.impl.Constants.Objects.*;
import static com.hazelcast.nio.IOUtil.toData;
import static com.hazelcast.nio.IOUtil.toObject;

public class ExecutorManager extends BaseManager {

    private final ConcurrentMap<String, NamedExecutorService> mapExecutors = new ConcurrentHashMap<String, NamedExecutorService>(10);

    private final ConcurrentMap<Thread, CallContext> mapThreadCallContexts = new ConcurrentHashMap<Thread, CallContext>(100);

    private final ParallelExecutor mapLoaderExecutorService;
    private final ParallelExecutor asyncExecutorService;
    private final NamedExecutorService defaultExecutorService;
    private final NamedExecutorService queryExecutorService;
    private final NamedExecutorService eventExecutorService;

    private volatile boolean started = false;
    private static final String DEFAULT_EXECUTOR_SERVICE = "x:default";
    private static final String QUERY_EXECUTOR_SERVICE = "x:hz.query";
    private static final String STORE_EXECUTOR_SERVICE = "x:hz.store";
    private static final String EVENT_EXECUTOR_SERVICE = "x:hz.events";
    private final Object CREATE_LOCK = new Object();
    private final ParallelExecutorService parallelExecutorService;
    private final ThreadPoolExecutor threadPoolExecutor;
    private final ConcurrentMap<ExecutionKey, RequestExecutor> executions = new ConcurrentHashMap<ExecutionKey, RequestExecutor>(100);

    private final ConcurrentMap<String, ExecutorOperationsCounter> internalThroughputMap = new ConcurrentHashMap<String, ExecutorOperationsCounter>();
    private final ConcurrentMap<String, ExecutorOperationsCounter> throughputMap = new ConcurrentHashMap<String, ExecutorOperationsCounter>();

    final AtomicLong executionIdGen = new AtomicLong();
    private final int interval = 60000;

    ExecutorManager(final Node node) {
        super(node);
        logger.log(Level.FINEST, "Starting ExecutorManager");
        GroupProperties gp = node.groupProperties;
        ClassLoader classLoader = node.getConfig().getClassLoader();
        threadPoolExecutor = new ThreadPoolExecutor(
                5, Integer.MAX_VALUE,
                60L,
                TimeUnit.SECONDS,
                new SynchronousQueue(),
                new ExecutorThreadFactory(node.threadGroup, node.getThreadPoolNamePrefix("cached"), classLoader),
                new RejectionHandler()) {
            protected void beforeExecute(Thread t, Runnable r) {
                threadPoolBeforeExecute(t, r);
            }
        };
        parallelExecutorService = new ParallelExecutorService(node.getLogger(ParallelExecutorService.class.getName()), threadPoolExecutor);
        defaultExecutorService = getOrCreateNamedExecutorService(DEFAULT_EXECUTOR_SERVICE);
        queryExecutorService = getOrCreateNamedExecutorService(QUERY_EXECUTOR_SERVICE, gp.EXECUTOR_QUERY_THREAD_COUNT);
        eventExecutorService = getOrCreateNamedExecutorService(EVENT_EXECUTOR_SERVICE, gp.EXECUTOR_EVENT_THREAD_COUNT);
        mapLoaderExecutorService = parallelExecutorService.newParallelExecutor(gp.MAP_LOAD_THREAD_COUNT.getInteger());
        asyncExecutorService = parallelExecutorService.newBlockingParallelExecutor(24, 1000);
        registerPacketProcessor(EXECUTE, new ExecutionOperationHandler());
        registerPacketProcessor(CANCEL_EXECUTION, new ExecutionCancelOperationHandler());
        started = true;
    }

    public NamedExecutorService getOrCreateNamedExecutorService(String name) {
        return getOrCreateNamedExecutorService(name, null);
    }

<<<<<<< HEAD
=======
    public ScheduledExecutorService getScheduledExecutorService() {
        return esScheduled;
    }

    public ExecutorService getThreadPoolExecutor() {
        return threadPoolExecutor;
    }

>>>>>>> 9fa02411
    public ParallelExecutor getMapLoaderExecutorService() {
        return mapLoaderExecutorService;
    }

    private NamedExecutorService getOrCreateNamedExecutorService(String name, GroupProperties.GroupProperty groupProperty) {
        NamedExecutorService namedExecutorService = mapExecutors.get(name);
        if (namedExecutorService == null) {
            synchronized (CREATE_LOCK) {
                namedExecutorService = mapExecutors.get(name);
                if (namedExecutorService == null) {
                    ExecutorConfig executorConfig = node.getConfig().getExecutorConfig(name.substring(2));
                    if (groupProperty != null) {
                        executorConfig.setCorePoolSize(groupProperty.getInteger());
                        executorConfig.setMaxPoolSize(groupProperty.getInteger());
                    }
                    namedExecutorService = newNamedExecutorService(name, executorConfig);
                }
            }
        }
        return namedExecutorService;
    }

    private NamedExecutorService newNamedExecutorService(String name, ExecutorConfig executorConfig) {
        logger.log(Level.FINEST, "creating new named executor service " + name);
        int concurrencyLevel = executorConfig.getMaxPoolSize();
        ParallelExecutor parallelExecutor = parallelExecutorService.newParallelExecutor(concurrencyLevel);
        NamedExecutorService es = new NamedExecutorService(name, parallelExecutor);
        mapExecutors.put(name, es);
        return es;
    }

    public ParallelExecutor newParallelExecutor(int concurrencyLevel) {
        return parallelExecutorService.newParallelExecutor(concurrencyLevel);
    }

    class ExecutionCancelOperationHandler extends AbstractOperationHandler {
        void doOperation(Request request) {
            ExecutionKey executionKey = new ExecutionKey(request.caller, request.longValue);
            RequestExecutor requestExecutor = executions.get(executionKey);
            if (requestExecutor != null) {
                request.response = requestExecutor.cancel(request.blockId == 1);
            }
            returnResponse(request);
        }

        public void handle(Request request) {
            doOperation(request);
        }
    }

    class ExecutionOperationHandler extends AbstractOperationHandler {
        void doOperation(Request request) {
            NamedExecutorService namedExecutorService = getOrCreateNamedExecutorService(request.name);
            ExecutionKey executionKey = new ExecutionKey(request.caller, request.longValue);
            RequestExecutor requestExecutor = new RequestExecutor(request, executionKey);
            executions.put(executionKey, requestExecutor);
            namedExecutorService.execute(requestExecutor);
        }

        public void handle(Request request) {
            doOperation(request);
        }
    }

    class ExecutionKey {
        final Address from;
        final long executionId;

        ExecutionKey(Address from, long executionId) {
            this.executionId = executionId;
            this.from = from;
        }

        @Override
        public boolean equals(Object o) {
            if (this == o) return true;
            if (o == null || getClass() != o.getClass()) return false;
            ExecutionKey that = (ExecutionKey) o;
            if (executionId != that.executionId) return false;
            return from.equals(that.from);
        }

        @Override
        public int hashCode() {
            int result = from.hashCode();
            result = 31 * result + (int) (executionId ^ (executionId >>> 32));
            return result;
        }
    }

    class RequestExecutor implements Runnable {
        final Request request;
        private final ExecutionKey executionKey;
        volatile boolean done = false;
        volatile boolean cancelled = false;
        volatile boolean running = false;
        volatile Thread runningThread = null;
        final long creationTime;

        RequestExecutor(Request request, ExecutionKey executionKey) {
            this.request = request;
            this.executionKey = executionKey;
            this.creationTime = Clock.currentTimeMillis();
            internalThroughputMap.putIfAbsent(request.name, new ExecutorOperationsCounter(interval, request.name));
            internalThroughputMap.get(request.name).startPending();
        }

        public void run() {
            final long startTime = Clock.currentTimeMillis();
            Object result = null;
            final ExecutorOperationsCounter operationsCounter = internalThroughputMap.get(request.name);
            try {
                runningThread = Thread.currentThread();
                operationsCounter.startExecution(startTime - creationTime);
                running = true;
                if (!cancelled) {
                    Callable callable = (Callable) toObject(request.value);
                    if (callable instanceof SecureCallable) {
                        final SecureCallable secureCallable = (SecureCallable) callable;
                        secureCallable.setNode(node);
                    }
                    result = callable.call();
                    result = toData(result);
                }
            } catch (Throwable e) {
                result = toData(e);
            } finally {
                if (cancelled) {
                    result = toData(new CancellationException());
                }
                operationsCounter.finishExecution(Clock.currentTimeMillis() - startTime);
                running = false;
                done = true;
                executions.remove(executionKey);
                request.clearForResponse();
                request.response = result;
                enqueueAndReturn(new ReturnResponseProcess(request));
            }
        }

        public boolean cancel(final boolean mayInterruptIfRunning) {
            if (done || cancelled) {
                return false;
            }
            cancelled = true;
            if (running && mayInterruptIfRunning && runningThread != null) {
                runningThread.interrupt();
            }
            return true;
        }
    }

    public void appendState(StringBuffer sbState) {
        Set<String> names = mapExecutors.keySet();
        for (String name : names) {
            NamedExecutorService namedExecutorService = mapExecutors.get(name);
            namedExecutorService.appendState(sbState);
        }
    }

    public Set<String> getExecutorNames() {
        return mapExecutors.keySet();
    }

    public void appendFullState(StringBuffer sbState) {
        Set<String> names = mapExecutors.keySet();
        for (String name : names) {
            NamedExecutorService namedExecutorService = mapExecutors.get(name);
            namedExecutorService.appendState(sbState);
        }
    }

    class RejectionHandler implements RejectedExecutionHandler {
        public void rejectedExecution(Runnable runnable, ThreadPoolExecutor threadPoolExecutor) {
            //ignored
            logger.log(Level.WARNING, "ExecutorService is rejecting an execution. " + runnable);
        }
    }

    public void stop() {
        if (!started) return;
        Collection<NamedExecutorService> executors = mapExecutors.values();
        for (NamedExecutorService namedExecutorService : executors) {
            namedExecutorService.stop();
        }
        parallelExecutorService.shutdown();
        threadPoolExecutor.shutdownNow();
        try {
            threadPoolExecutor.awaitTermination(5, TimeUnit.SECONDS);
        } catch (InterruptedException ignored) {
        }
        started = false;
    }

    public NamedExecutorService getEventExecutorService() {
        return eventExecutorService;
    }

    public void executeLocally(Runnable runnable) {
        defaultExecutorService.execute(runnable);
    }

    public void executeAsync(Runnable runnable) {
        asyncExecutorService.execute(runnable);
    }

    public void executeNow(Runnable runnable) {
        threadPoolExecutor.execute(runnable);
    }

    public void executeQueryTask(Runnable runnable) {
        queryExecutorService.execute(runnable);
    }

    public void call(String name, DistributedTask dtask) {
        NamedExecutorService namedExecutorService = getOrCreateNamedExecutorService(name);
        InnerFutureTask inner = (InnerFutureTask) dtask.getInner();
        Data dataCallable = toData(inner.getCallable());
        if (inner.getMembers() != null) {
            Set<Member> members = inner.getMembers();
            if (members.size() == 1) {
                MemberCall memberCall = new MemberCall(name, (MemberImpl) members.iterator().next(), dataCallable, dtask);
                inner.setExecutionManagerCallback(memberCall);
                memberCall.call();
            } else {
                MembersCall membersCall = new MembersCall(name, members, dataCallable, dtask);
                inner.setExecutionManagerCallback(membersCall);
                membersCall.call();
            }
        } else if (inner.getMember() != null) {
            MemberCall memberCall = new MemberCall(name, (MemberImpl) inner.getMember(), dataCallable, dtask);
            inner.setExecutionManagerCallback(memberCall);
            memberCall.call();
        } else if (inner.getKey() != null) {
            Partition partition = node.factory.getPartitionService().getPartition(inner.getKey());
            Member target = partition.getOwner();
            if (target == null) {
                target = node.factory.getCluster().getMembers().iterator().next();
            }
            MemberCall memberCall = new MemberCall(name, (MemberImpl) target, dataCallable, dtask);
            inner.setExecutionManagerCallback(memberCall);
            memberCall.call();
        } else {
            MemberImpl target = (MemberImpl) namedExecutorService.getExecutionLoadBalancer().getTarget(node.factory);
            MemberCall memberCall = new MemberCall(name, target, dataCallable, dtask);
            inner.setExecutionManagerCallback(memberCall);
            memberCall.call();
        }
    }

    void notifyCompletion(final DistributedTask dtask) {
        final InnerFutureTask innerFutureTask = (InnerFutureTask) dtask.getInner();
        getEventExecutorService().execute(new Runnable() {
            public void run() {
                innerFutureTask.innerDone();
                if (innerFutureTask.getExecutionCallback() != null) {
                    innerFutureTask.getExecutionCallback().done(dtask);
                }
            }
        });
    }

    private void threadPoolBeforeExecute(Thread t, Runnable r) {
        ThreadContext threadContext = ThreadContext.get();
        threadContext.setCurrentFactory(node.factory);
        CallContext callContext = mapThreadCallContexts.get(t);
        if (callContext == null) {
            callContext = new CallContext(ThreadContext.createNewThreadId(), false);
            mapThreadCallContexts.put(t, callContext);
        }
        threadContext.setCallContext(callContext);
    }

    class MembersCall implements ExecutionManagerCallback, ExecutionListener {
        final DistributedTask dtask;
        final String name;
        final Set<Member> members;
        final Data callable;
        final InnerFutureTask innerFutureTask;
        final List<MemberCall> lsMemberCalls = new ArrayList<MemberCall>();
        int responseCount = 0;
        long startTime;

        MembersCall(String name, Set<Member> members, Data callable, DistributedTask dtask) {
            this.name = name;
            this.members = members;
            this.callable = callable;
            this.dtask = dtask;
            this.innerFutureTask = (InnerFutureTask) dtask.getInner();
        }

        void call() {
            throughputMap.putIfAbsent(name, new ExecutorOperationsCounter(interval, name));
            throughputMap.get(name).startExecution(0);
            startTime = Clock.currentTimeMillis();
            for (Member member : members) {
                MemberCall memberCall = new MemberCall(name, (MemberImpl) member, callable, dtask, false, this);
                lsMemberCalls.add(memberCall);
                memberCall.call();
            }
        }

        public void onResponse(Object result) {
            throughputMap.get(name).finishExecution(Clock.currentTimeMillis() - startTime);
            responseCount++;
            if (result == OBJECT_MEMBER_LEFT || responseCount >= lsMemberCalls.size()) {
                notifyCompletion(dtask);
            }
        }

        public boolean cancel(final boolean mayInterruptIfRunning) {
            throughputMap.get(name).finishExecution(Clock.currentTimeMillis() - startTime);
            List<AsyncCall> lsCancellationCalls = new ArrayList<AsyncCall>(lsMemberCalls.size());
            for (final MemberCall memberCall : lsMemberCalls) {
                AsyncCall asyncCall = new AsyncCall() {
                    @Override
                    protected void call() {
                        this.setResult(memberCall.cancel(mayInterruptIfRunning));
                    }
                };
                lsCancellationCalls.add(asyncCall);
                executeAsync(asyncCall);
            }
            for (AsyncCall cancellationCall : lsCancellationCalls) {
                try {
                    if (cancellationCall.get(5, TimeUnit.SECONDS) == Boolean.TRUE) {
                        return true;
                    }
                } catch (Exception ignored) {
                    return false;
                }
            }
            return false;
        }

        public void get() throws InterruptedException, ExecutionException {
            doGet(-1);
        }

        public void get(long timeout, TimeUnit unit) throws InterruptedException, ExecutionException {
            doGet(unit.toMillis(timeout));
        }

        void doGet(long timeoutMillis) {
            boolean done = true;
            long remainingMillis = timeoutMillis;
            try {
                for (MemberCall memberCall : lsMemberCalls) {
                    long now = Clock.currentTimeMillis();
                    if (timeoutMillis == -1) {
                        memberCall.get();
                    } else {
                        if (remainingMillis < 0) {
                            done = false;
                            innerFutureTask.innerSetException(new TimeoutException(), done);
                            return;
                        }
                        memberCall.get(remainingMillis, TimeUnit.MILLISECONDS);
                    }
                    remainingMillis -= (Clock.currentTimeMillis() - now);
                }
            } catch (Exception e) {
                innerFutureTask.innerSetException(e, done);
            } finally {
                if (done) {
                    innerFutureTask.innerDone();
                }
            }
        }
    }

    interface ExecutionListener {
        void onResponse(Object result);
    }

    class TaskCancellationCall extends TargetAwareOp {
        final String name;
        final MemberImpl member;
        final long executionId;
        final boolean mayInterruptIfRunning;

        TaskCancellationCall(String name, MemberImpl member, long executionId, boolean mayInterruptIfRunning) {
            this.name = name;
            this.member = member;
            this.executionId = executionId;
            this.mayInterruptIfRunning = mayInterruptIfRunning;
        }

        public boolean cancel() {
            request.setLocal(CANCEL_EXECUTION, name, null, null, -1, 0L, -1L, thisAddress);
            request.longValue = executionId;
            request.blockId = (mayInterruptIfRunning) ? 1 : 0;
            doOp();
            return getResultAsBoolean();
        }

        @Override
        public void setTarget() {
            target = member.getAddress();
        }
    }

    class MemberCall extends TargetAwareOp implements ExecutionManagerCallback {
        final String name;
        final MemberImpl member;
        final Data callable;
        final DistributedTask dtask;
        final InnerFutureTask innerFutureTask;
        final boolean singleTask;
        final ExecutionListener executionListener;
        @SuppressWarnings("VolatileLongOrDoubleField")
        volatile long executionId;
        long startTime;

        MemberCall(String name, MemberImpl member, Data callable, DistributedTask dtask) {
            this(name, member, callable, dtask, true, null);
        }

        MemberCall(String name, MemberImpl member, Data callable, DistributedTask dtask, boolean singleTask, ExecutionListener executionListener) {
            this.name = name;
            this.member = member;
            this.callable = callable;
            this.dtask = dtask;
            this.innerFutureTask = (InnerFutureTask) dtask.getInner();
            this.singleTask = singleTask;
            this.target = member.getAddress();
            this.executionListener = executionListener;
        }

        public void call() {
            throughputMap.putIfAbsent(name, new ExecutorOperationsCounter(interval, name));
            throughputMap.get(name).startExecution(0);
            startTime = Clock.currentTimeMillis();
            executionId = executionIdGen.incrementAndGet();
            request.setLocal(EXECUTE, name, null, callable, -1, -1, -1, thisAddress);
            request.longValue = executionId;
            // wait max. 10 seconds for ensuring the connection
            // before the call
            if (!member.localMember()) {
                for (int i = 0; i < 10 && node.isActive(); i++) {
                    if (!node.getClusterImpl().getMembers().contains(member)) {
                        break;
                    }
                    if (node.connectionManager.getOrConnect(member.getAddress()) != null) {
                        break;
                    }
                    try {
                        Thread.sleep(1000);
                    } catch (InterruptedException e) {
                        break;
                    }
                }
            }
            doOp();
        }

        public boolean cancel(boolean mayInterruptIfRunning) {
            throughputMap.get(name).finishExecution(Clock.currentTimeMillis() - startTime);
            TaskCancellationCall call = new TaskCancellationCall(name, member, executionId, mayInterruptIfRunning);
            return call.cancel();
        }

        public void get() throws InterruptedException {
            get(-1, null);
        }

        public void get(long time, TimeUnit unit) throws InterruptedException {
            Object result = null;
            boolean done = true;
            try {
                result = doGetResult((time == -1) ? -1 : unit.toMillis(time));
                if (result == OBJECT_NO_RESPONSE) {
                    done = false;
                    innerFutureTask.innerSetException(new TimeoutException(), false);
                } else if (result instanceof CancellationException) {
                    innerFutureTask.innerSetCancelled();
                } else if (result == OBJECT_MEMBER_LEFT) {
                    innerFutureTask.innerSetMemberLeft(member);
                } else if (result instanceof Throwable) {
                    innerFutureTask.innerSetException((Throwable) result, true);
                } else {
                    innerFutureTask.innerSet(result);
                }
            } catch (Exception e) {
                innerFutureTask.innerSetException(e, done);
            } finally {
                if (singleTask && done) {
                    innerFutureTask.innerDone();
                }
            }
        }

        public Object doGetResult(long timeoutMillis) throws InterruptedException {
            Object result = (timeoutMillis == -1) ? getResult() : getResult(timeoutMillis, TimeUnit.MILLISECONDS);
            if (result == null) {
                result = OBJECT_NO_RESPONSE;
            }
            if (result == OBJECT_NULL) {
                result = null;
            } else {
                if (result instanceof Data) {
                    final Data data = (Data) result;
                    if (data.size() == 0) {
                        result = null;
                    } else {
                        result = toObjectWithConfigClassLoader(data);
                    }
                }
            }
            afterGettingResult(request);
            return result;
        }

        @Override
        public void onDisconnect(final Address dead) {
            if (dead.equals(target)) {
                setResult(OBJECT_MEMBER_LEFT);
            }
        }

        @Override
        public void packetNotSent() {
            setResult(OBJECT_MEMBER_LEFT);
        }

        @Override
        protected void memberDoesNotExist() {
            setResult(OBJECT_MEMBER_LEFT);
        }

        public void onResponse(Object response) {
            throughputMap.get(name).finishExecution(Clock.currentTimeMillis() - startTime);
            if (singleTask) {
                notifyCompletion(dtask);
            }
        }

        @Override
        public void setResult(Object result) {
            super.setResult(result);
            if (executionListener != null) {
                executionListener.onResponse(result);
            }
            onResponse(result);
        }

        @Override
        public void setTarget() {
            target = member.getAddress();
        }
    }

    Object toObjectWithConfigClassLoader(Data data) {
        final ClassLoader actualContextClassLoader = Thread.currentThread().getContextClassLoader();
        ThreadContext.get().setCurrentFactory(node.factory);
        try {
            Thread.currentThread().setContextClassLoader(node.getConfig().getClassLoader());
            return toObject(data);
        } finally {
            Thread.currentThread().setContextClassLoader(actualContextClassLoader);
        }
    }

    public Map<String, LocalExecutorOperationStatsImpl> getThroughputMap() {
        Map<String, LocalExecutorOperationStatsImpl> map = new ConcurrentHashMap<String, LocalExecutorOperationStatsImpl>();
        for (String s : throughputMap.keySet()) {
            map.put(s, (LocalExecutorOperationStatsImpl) throughputMap.get(s).getPublishedStats());
        }
        return map;
    }

    public Map<String, LocalExecutorOperationStatsImpl> getInternalThroughputMap() {
        Map<String, LocalExecutorOperationStatsImpl> map = new ConcurrentHashMap<String, LocalExecutorOperationStatsImpl>();
        for (String s : internalThroughputMap.keySet()) {
            map.put(s, (LocalExecutorOperationStatsImpl) internalThroughputMap.get(s).getPublishedStats());
        }
        return map;
    }
}<|MERGE_RESOLUTION|>--- conflicted
+++ resolved
@@ -99,17 +99,6 @@
         return getOrCreateNamedExecutorService(name, null);
     }
 
-<<<<<<< HEAD
-=======
-    public ScheduledExecutorService getScheduledExecutorService() {
-        return esScheduled;
-    }
-
-    public ExecutorService getThreadPoolExecutor() {
-        return threadPoolExecutor;
-    }
-
->>>>>>> 9fa02411
     public ParallelExecutor getMapLoaderExecutorService() {
         return mapLoaderExecutorService;
     }
