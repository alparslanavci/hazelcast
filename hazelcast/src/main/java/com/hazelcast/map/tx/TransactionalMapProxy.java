/*
 * Copyright (c) 2008-2013, Hazelcast, Inc. All Rights Reserved.
 *
 * Licensed under the Apache License, Version 2.0 (the "License");
 * you may not use this file except in compliance with the License.
 * You may obtain a copy of the License at
 *
 * http://www.apache.org/licenses/LICENSE-2.0
 *
 * Unless required by applicable law or agreed to in writing, software
 * distributed under the License is distributed on an "AS IS" BASIS,
 * WITHOUT WARRANTIES OR CONDITIONS OF ANY KIND, either express or implied.
 * See the License for the specific language governing permissions and
 * limitations under the License.
 */

package com.hazelcast.map.tx;

import com.hazelcast.core.TransactionalMap;
import com.hazelcast.instance.MemberImpl;
import com.hazelcast.map.MapService;
import com.hazelcast.map.QueryResult;
import com.hazelcast.map.operation.QueryOperation;
import com.hazelcast.map.operation.QueryPartitionOperation;
import com.hazelcast.nio.serialization.Data;
import com.hazelcast.query.Predicate;
import com.hazelcast.query.impl.QueryEntry;
import com.hazelcast.query.impl.QueryResultEntry;
<<<<<<< HEAD
=======
import com.hazelcast.spi.Invocation;
>>>>>>> 4cbce98f
import com.hazelcast.spi.NodeEngine;
import com.hazelcast.spi.OperationService;
import com.hazelcast.transaction.impl.TransactionSupport;
<<<<<<< HEAD
=======
import com.hazelcast.util.ExceptionUtil;
>>>>>>> 4cbce98f
import com.hazelcast.util.IterationType;
import com.hazelcast.util.QueryResultSet;

import java.util.*;
<<<<<<< HEAD
=======
import java.util.concurrent.Future;

import static com.hazelcast.map.MapService.SERVICE_NAME;
>>>>>>> 4cbce98f

/**
 * @author mdogan 2/26/13
 */
public class TransactionalMapProxy extends TransactionalMapProxySupport implements TransactionalMap {

    private final Map<Object, TxnValueWrapper> txMap = new HashMap<Object, TxnValueWrapper>();

    public TransactionalMapProxy(String name, MapService mapService, NodeEngine nodeEngine, TransactionSupport transaction) {
        super(name, mapService, nodeEngine, transaction);
    }

    public boolean containsKey(Object key) {
        checkTransactionState();
        return txMap.containsKey(key) || containsKeyInternal(getService().toData(key, partitionStrategy));
    }

    public int size() {
        checkTransactionState();
        int currentSize = sizeInternal();
        for (TxnValueWrapper wrapper : txMap.values()) {
            if (wrapper.type == TxnValueWrapper.Type.NEW) {
                currentSize++;
            } else if (wrapper.type == TxnValueWrapper.Type.REMOVED) {
                currentSize--;
            }
        }
        return currentSize;
    }

    public boolean isEmpty() {
        checkTransactionState();
        return size() == 0;
    }

    public Object get(Object key) {
        checkTransactionState();
        TxnValueWrapper currentValue = txMap.get(key);
        if (currentValue != null) {
            return checkIfRemoved(currentValue);
        }
        return getService().toObject(getInternal(getService().toData(key, partitionStrategy)));
    }

    private Object checkIfRemoved(TxnValueWrapper wrapper) {
        checkTransactionState();
        return wrapper == null || wrapper.type == TxnValueWrapper.Type.REMOVED ? null : wrapper.value;
    }

    public Object put(Object key, Object value) {
        checkTransactionState();
        MapService service = getService();
        final Object valueBeforeTxn = service.toObject(putInternal(service.toData(key, partitionStrategy), service.toData(value)));
        TxnValueWrapper currentValue = txMap.get(key);
        if (value != null) {
            TxnValueWrapper wrapper = valueBeforeTxn == null ? new TxnValueWrapper(value, TxnValueWrapper.Type.NEW) : new TxnValueWrapper(value, TxnValueWrapper.Type.UPDATED);
            txMap.put(key, wrapper);
        }
        return currentValue == null ? valueBeforeTxn : checkIfRemoved(currentValue);
    }

    @Override
    public void set(Object key, Object value) {
        checkTransactionState();
        MapService service = getService();
        final Data dataBeforeTxn = putInternal(service.toData(key, partitionStrategy), service.toData(value));
        if (value != null) {
            TxnValueWrapper wrapper = dataBeforeTxn == null ? new TxnValueWrapper(value, TxnValueWrapper.Type.NEW) : new TxnValueWrapper(value, TxnValueWrapper.Type.UPDATED);
            txMap.put(key, wrapper);
        }
    }

    @Override
    public Object putIfAbsent(Object key, Object value) {
        checkTransactionState();
        TxnValueWrapper wrapper = txMap.get(key);
        boolean haveTxnPast = wrapper != null;
        MapService service = getService();
        if (haveTxnPast) {
            if (wrapper.type != TxnValueWrapper.Type.REMOVED) {
                return wrapper.value;
            }
            putInternal(service.toData(key, partitionStrategy), service.toData(value));
            txMap.put(key, new TxnValueWrapper(value, TxnValueWrapper.Type.NEW));
            return null;
        } else {
            Data oldValue = putIfAbsentInternal(service.toData(key, partitionStrategy), service.toData(value));
            if (oldValue == null) {
                txMap.put(key, new TxnValueWrapper(value, TxnValueWrapper.Type.NEW));
            }
            return service.toObject(oldValue);
        }
    }

    @Override
    public Object replace(Object key, Object value) {
        checkTransactionState();
        TxnValueWrapper wrapper = txMap.get(key);
        boolean haveTxnPast = wrapper != null;

        MapService service = getService();
        if (haveTxnPast) {
            if (wrapper.type == TxnValueWrapper.Type.REMOVED) {
                return null;
            }
            putInternal(service.toData(key, partitionStrategy), service.toData(value));
            txMap.put(key, new TxnValueWrapper(value, TxnValueWrapper.Type.UPDATED));
            return wrapper.value;
        } else {
            Data oldValue = replaceInternal(service.toData(key, partitionStrategy), service.toData(value));
            if (oldValue != null) {
                txMap.put(key, new TxnValueWrapper(value, TxnValueWrapper.Type.UPDATED));
            }
            return service.toObject(oldValue);
        }
    }

    @Override
    public boolean replace(Object key, Object oldValue, Object newValue) {
        checkTransactionState();
        TxnValueWrapper wrapper = txMap.get(key);
        boolean haveTxnPast = wrapper != null;

        MapService service = getService();
        if (haveTxnPast) {
            if (!wrapper.value.equals(oldValue)) {
                return false;
            }
            putInternal(service.toData(key, partitionStrategy), service.toData(newValue));
            txMap.put(key, new TxnValueWrapper(wrapper.value, TxnValueWrapper.Type.UPDATED));
            return true;
        } else {
            boolean success = replaceIfSameInternal(service.toData(key), service.toData(oldValue), service.toData(newValue));
            if (success) {
                txMap.put(key, new TxnValueWrapper(newValue, TxnValueWrapper.Type.UPDATED));
            }
            return success;
        }
    }

    @Override
    public boolean remove(Object key, Object value) {
        checkTransactionState();
        TxnValueWrapper wrapper = txMap.get(key);

        MapService service = getService();
        if (wrapper != null && !service.compare(name, wrapper.value, value)) {
            return false;
        }
        boolean removed = removeIfSameInternal(service.toData(key, partitionStrategy), value);
        if (removed) {
            txMap.put(key, new TxnValueWrapper(value, TxnValueWrapper.Type.REMOVED));
        }
        return removed;
    }

    @Override
    public Object remove(Object key) {
        checkTransactionState();
        MapService service = getService();
        final Object valueBeforeTxn = service.toObject(removeInternal(service.toData(key, partitionStrategy)));
        TxnValueWrapper wrapper = null;
        if(valueBeforeTxn != null || txMap.containsKey(key) ) {
            wrapper = txMap.put(key, new TxnValueWrapper(valueBeforeTxn, TxnValueWrapper.Type.REMOVED));
        }
        return wrapper == null ? valueBeforeTxn : checkIfRemoved(wrapper);
    }

    @Override
    public void delete(Object key) {
        checkTransactionState();
        MapService service = getService();
        Data data = removeInternal(service.toData(key, partitionStrategy));
        if(data != null || txMap.containsKey(key) ) {
            txMap.put(key, new TxnValueWrapper(service.toObject(data), TxnValueWrapper.Type.REMOVED));
        }
    }

    @Override
    public Set<Object> keySet() {
        checkTransactionState();
        final Set<Data> keySet = keySetInternal();
        final Set<Object> keys = new HashSet<Object>( keySet.size() );
        final MapService service = getService();
        // convert Data to Object
        for ( final Data data: keySet )
        {
            keys.add( service.toObject( data ) );
        }

        for ( final Map.Entry<Object, TxnValueWrapper> entry : txMap.entrySet() )
        {
            if( TxnValueWrapper.Type.NEW.equals( entry.getValue().type ) )
            {
                keys.add( entry.getKey() );
            }
            else if( TxnValueWrapper.Type.REMOVED.equals( entry.getValue().type ) )
            {
                keys.remove( entry.getKey() );
            }
        }
        return keys;
    }

    @Override
    public Set keySet(Predicate predicate) {
        checkTransactionState();
        if ( predicate == null) {
            throw new NullPointerException("Predicate should not be null!");
        }

        final MapService service = getService();
        final QueryResultSet queryResultSet = (QueryResultSet) queryInternal(predicate, IterationType.KEY, false);
        final Set<Object> keySet = new HashSet<Object>( queryResultSet.size() );
        while( queryResultSet.iterator().hasNext() )
        {
            keySet.add(service.toObject(((QueryResultEntry) queryResultSet.iterator().next()).getKeyData()));
        }

        for ( final Map.Entry<Object, TxnValueWrapper> entry : txMap.entrySet() )
        {
            if( !TxnValueWrapper.Type.REMOVED.equals( entry.getValue().type ) )
            {
                // apply predicate on txMap.
                if( predicate.apply( new QueryEntry( null, service.toData(entry.getKey()),
                        entry.getKey(), entry.getValue().value ) )) {
                    keySet.add(entry.getKey());
                }
            }
            else
            {
                // meanwhile remove keys which are not in txMap.
                keySet.remove(entry.getKey());
            }
        }

        return  keySet;
    }

    @Override
    public Collection<Object> values() {
        checkTransactionState();
        final Collection<Data> dataSet = valuesInternal();
        final Collection<Object> values = new ArrayList<Object>( dataSet.size() );
        for (final Data data : dataSet) {
            values.add(getService().toObject(data));
        }
<<<<<<< HEAD
=======

>>>>>>> 4cbce98f
        for (TxnValueWrapper wrapper : txMap.values()) {
            if( TxnValueWrapper.Type.NEW.equals( wrapper.type ) )
            {
                values.add(wrapper.value);
            }
            else if( TxnValueWrapper.Type.REMOVED.equals( wrapper.type ) )
            {
                values.remove(wrapper.value);
            }
        }
<<<<<<< HEAD
=======

>>>>>>> 4cbce98f
        return values;
    }

    @Override
    public Collection values(Predicate predicate) {
        checkTransactionState();
        if ( predicate == null) {
            throw new NullPointerException("Predicate can not be null!");
        }

        final MapService service = getService();
        final QueryResultSet queryResultSet = (QueryResultSet) queryInternal(predicate, IterationType.VALUE, false);
        final Set<Object> valueSet = new HashSet<Object>( queryResultSet.size() );

        final Iterator iterator = queryResultSet.iterator();
        while( iterator.hasNext() )
        {
            valueSet.add( iterator.next() );
        }

        for ( final Map.Entry<Object, TxnValueWrapper> entry : txMap.entrySet() )
        {
            if( !TxnValueWrapper.Type.REMOVED.equals( entry.getValue().type ) )
            {
                // apply predicate on txMap.
                if( predicate.apply( new QueryEntry( null, service.toData(entry.getKey()),
                        entry.getKey(), entry.getValue().value ) )) {
                    valueSet.add( entry.getValue().value );
                }
            }
            else
            {
                // meanwhile remove values which are not in txMap.
                valueSet.remove( entry.getValue() );
            }
        }

        return valueSet;
    }

<<<<<<< HEAD
    @Override
    public String toString() {
        final StringBuilder sb = new StringBuilder();
        sb.append("TransactionalMap");
        sb.append("{name='").append(name).append('\'');
        sb.append('}');
        return sb.toString();
    }

=======
>>>>>>> 4cbce98f
}<|MERGE_RESOLUTION|>--- conflicted
+++ resolved
@@ -26,27 +26,15 @@
 import com.hazelcast.query.Predicate;
 import com.hazelcast.query.impl.QueryEntry;
 import com.hazelcast.query.impl.QueryResultEntry;
-<<<<<<< HEAD
-=======
-import com.hazelcast.spi.Invocation;
->>>>>>> 4cbce98f
 import com.hazelcast.spi.NodeEngine;
 import com.hazelcast.spi.OperationService;
 import com.hazelcast.transaction.impl.TransactionSupport;
-<<<<<<< HEAD
-=======
-import com.hazelcast.util.ExceptionUtil;
->>>>>>> 4cbce98f
 import com.hazelcast.util.IterationType;
 import com.hazelcast.util.QueryResultSet;
 
 import java.util.*;
-<<<<<<< HEAD
-=======
-import java.util.concurrent.Future;
 
 import static com.hazelcast.map.MapService.SERVICE_NAME;
->>>>>>> 4cbce98f
 
 /**
  * @author mdogan 2/26/13
@@ -294,10 +282,6 @@
         for (final Data data : dataSet) {
             values.add(getService().toObject(data));
         }
-<<<<<<< HEAD
-=======
-
->>>>>>> 4cbce98f
         for (TxnValueWrapper wrapper : txMap.values()) {
             if( TxnValueWrapper.Type.NEW.equals( wrapper.type ) )
             {
@@ -308,10 +292,6 @@
                 values.remove(wrapper.value);
             }
         }
-<<<<<<< HEAD
-=======
-
->>>>>>> 4cbce98f
         return values;
     }
 
@@ -352,7 +332,6 @@
         return valueSet;
     }
 
-<<<<<<< HEAD
     @Override
     public String toString() {
         final StringBuilder sb = new StringBuilder();
@@ -362,6 +341,4 @@
         return sb.toString();
     }
 
-=======
->>>>>>> 4cbce98f
 }