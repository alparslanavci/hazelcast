--- conflicted
+++ resolved
@@ -48,13 +48,8 @@
 public class HazelcastServerCacheManager
         extends AbstractHazelcastCacheManager {
 
-<<<<<<< HEAD
-    private NodeEngineImpl nodeEngine;
-    private ICacheService cacheService;
-=======
     private final NodeEngine nodeEngine;
-    private final CacheService cacheService;
->>>>>>> a6b961c9
+    private final ICacheService cacheService;
 
     public HazelcastServerCacheManager(HazelcastServerCachingProvider cachingProvider, HazelcastInstance hazelcastInstance,
                                        URI uri, ClassLoader classLoader, Properties properties) {
